from __future__ import print_function
import time
import uuid

from simpleflow import (
    activity,
    Workflow,
    futures,
)
from simpleflow.canvas import Chain
from simpleflow.task import ActivityTask


@activity.with_attributes(task_list='quickstart', version='example',
                          start_to_close_timeout=60, heartbeat_timeout=15,
                          raises_on_failure=True)
def sleep(seconds):
    print("will sleep {}s".format(seconds))
    time.sleep(seconds)
    print("good sleep")
    # return a complex object so we can visually test the json-ified version of
    # it is displayed in "simpleflow activity.rerun" ; unfortunately hard to
    # include in a unit or integration test...
    return {"result": "slept {}s".format(seconds)}


@activity.with_attributes(task_list='quickstart', version='example', idempotent=True)
def get_uuid(unused=None):
    return str(uuid.uuid4())


@activity.with_attributes(task_list='decisions', version='example')
def increment(x):
    print("increment: %d" % x)
    return x + 1


@activity.with_attributes(task_list='decisions', version='example')
def double(y):
    print("double: %d" % y)
    return y * 2


class SleepWorkflow(Workflow):
    name = 'basic'
    version = 'example'
    task_list = 'example'

    def run(self, seconds):
        x = self.submit(sleep, seconds)
        futures.wait(x)


class ATestDefinitionWithIdempotentTask(Workflow):
    name = 'test_idempotent_workflow'
    version = 'example'
    task_list = 'example'
    decision_tasks_timeout = '300'
    execution_timeout = '3600'

    def run(self):
        results = [self.submit(get_uuid) for _ in range(10)]
        results.append(
            self.submit(get_uuid, results[0].result)  # Changed arguments, must submit
        )
        futures.wait(*results)
        assert all(r.result == results[0].result for r in results[1:-1])
        assert results[0].result != results[-1].result


@activity.with_attributes(task_list='quickstart', version='example', idempotent=True)
def get_uuid(unused=None):
    return str(uuid.uuid4())


class ASignalingTestParentWorkflow(Workflow):
    name = 'basic'
    version = 'example'
    task_list = 'example'
    decision_tasks_timeout = '300'
    execution_timeout = '3600'

    def run(self, wait_after_first):
        sig = self.submit(self.signal('signal', 1))
        if wait_after_first:
            futures.wait(sig)
        else:
            # Will be signaled once anyway since signals are marked as idempotent
            pass
        sig = self.submit(self.signal('signal', 1))
        futures.wait(self.submit(self.record_marker('marker 1')))
        sig_again = self.submit(self.signal('signal', 3))
        futures.wait(self.submit(self.record_marker('marker 2')))
        sig_ter = self.submit(self.signal('signal', 8, foo='bar'))
        futures.wait(self.submit(self.record_marker('marker 3')))
        futures.wait(sig, sig_again, sig_ter)


class MarkerWorkflow(Workflow):
    name = 'basic'
    version = 'example'
    task_list = 'example'
    decision_tasks_timeout = '300'
    execution_timeout = '3600'

    def run(self, use_chain):
        m1 = (self.record_marker('marker 1'))
        m2 = (self.record_marker('marker 1', 'some details'))
        m3 = self.record_marker('marker 2', "2nd marker's details")
        if use_chain:
            # Markers will be submitted in 3 replays
            future = self.submit(Chain(
                m1, m2, m3
            ))
        else:
            # Markers will be submitted as one decision
            future = self.submit(m1)
            self.submit(m2)
            self.submit(m3)
<<<<<<< HEAD
        futures.wait(future)
=======
        futures.wait(future)


class ChainTestWorkflow(Workflow):
    name = 'chaintest'
    version = 'example'
    task_list = 'dlist'

    def run(self, x=5):
        future = self.submit(
            Chain(
                ActivityTask(increment, x),
                ActivityTask(double),  # will fail before executing `double`
                send_result=True
            )
        )
        print("Future: %s" % future)
        futures.wait(future)
        print("Result: %s" % future.result)  # future.result == [6, 12]

        return future.result
>>>>>>> c06f6e5a
<|MERGE_RESOLUTION|>--- conflicted
+++ resolved
@@ -117,9 +117,6 @@
             future = self.submit(m1)
             self.submit(m2)
             self.submit(m3)
-<<<<<<< HEAD
-        futures.wait(future)
-=======
         futures.wait(future)
 
 
@@ -140,5 +137,4 @@
         futures.wait(future)
         print("Result: %s" % future.result)  # future.result == [6, 12]
 
-        return future.result
->>>>>>> c06f6e5a
+        return future.result