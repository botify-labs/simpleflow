import operator
from collections import Counter

from cdf.metadata.url.url_metadata import (
    INT_TYPE, BOOLEAN_TYPE, STRUCT_TYPE,
    ES_NO_INDEX, ES_DOC_VALUE,
    LIST, AGG_CATEGORICAL, AGG_NUMERICAL,
    STRING_TYPE, ES_NOT_ANALYZED
)
from cdf.core.streams.base import StreamDefBase
from cdf.analysis.urls.utils import is_link_internal
from cdf.log import logger
from cdf.features.links.helpers.masks import list_to_mask
<<<<<<< HEAD
from cdf.utils.convert import _raw_to_bool
=======
from cdf.utils.convert import _str_to_bool
from cdf.query.constants import RENDERING
>>>>>>> 6ba0dd69
from .helpers.masks import follow_mask
from .settings import GROUPS


__all__ = ["OutlinksRawStreamDef", "OutlinksStreamDef"]


def _get_nofollow_combination_key(keys):
    return '_'.join(sorted(keys))


class OutlinksRawStreamDef(StreamDefBase):
    FILE = 'urllinks'
    HEADERS = (
        ('id', int),
        ('link_type', str),
        ('bitmask', int),
        ('dst_url_id', int),
        ('external_url', str)
    )


class OutlinksStreamDef(OutlinksRawStreamDef):
    """
    We just change the type of "follow"
    """
    HEADERS = (
        ('id', int),
        ('link_type', str),
        ('follow', follow_mask),
        ('dst_url_id', int),
        ('external_url', str)
    )
    URL_DOCUMENT_MAPPING = {
        # internal outgoing links (destination is a internal url)
        "outlinks_internal.nb.total": {
            "verbose_name": "Number of Internal Incoming Links",
            "group": GROUPS.outlinks_internal,
            "order": 1,
            "type": INT_TYPE,
            "settings": {
                ES_DOC_VALUE,
                AGG_NUMERICAL
            }
        },
        "outlinks_internal.nb.unique": {
            "verbose_name": "Unique Number of Internal Incoming Links",
            "group": GROUPS.outlinks_internal,
            "order": 2,
            "type": INT_TYPE,
            "settings": {
                ES_DOC_VALUE,
                AGG_NUMERICAL
            }
        },
        "outlinks_internal.nb.follow.unique": {
            "verbose_name": "Unique Number of Follow Internal Incoming Links",
            "group": GROUPS.outlinks_internal,
            "order": 4,
            "type": INT_TYPE,
            "settings": {
                ES_DOC_VALUE,
                AGG_NUMERICAL
            }
        },
        "outlinks_internal.nb.follow.total": {
            "verbose_name": "Number of Internal Follow Outlinks",
            "group": GROUPS.outlinks_internal,
            "order": 3,
            "type": INT_TYPE,
            "settings": {
                ES_DOC_VALUE,
                AGG_NUMERICAL
            }
        },
        "outlinks_internal.nb.nofollow.total": {
            "verbose_name": "Number of Internal NoFollow Outlinks",
            "group": GROUPS.outlinks_internal_nofollow,
            "order": 5,
            "type": INT_TYPE,
            "settings": {
                ES_DOC_VALUE,
                AGG_NUMERICAL
            }
        },
        "outlinks_internal.nb.nofollow.combinations.link": {
            "verbose_name": "Number of Internal NoFollow Outlinks strictly in link nofollow",
            "group": GROUPS.outlinks_internal_nofollow,
            "order": 6,
            "type": INT_TYPE,
            "settings": {
                ES_DOC_VALUE,
                AGG_NUMERICAL
            }
        },
        "outlinks_internal.nb.nofollow.combinations.meta": {
            "verbose_name": "Number of Internal NoFollow Outlinks strictly in meta nofollow",
            "group": GROUPS.outlinks_internal_nofollow,
            "order": 7,
            "type": INT_TYPE,
            "settings": {
                ES_DOC_VALUE,
                AGG_NUMERICAL
            }
        },
        "outlinks_internal.nb.nofollow.combinations.robots": {
            "verbose_name": "Number of Internal NoFollow Outlinks strictly disallowed by robots.txt",
            "group": GROUPS.outlinks_internal_nofollow,
            "order": 8,
            "type": INT_TYPE,
            "settings": {
                ES_DOC_VALUE,
                AGG_NUMERICAL
            }
        },
        "outlinks_internal.nb.nofollow.combinations.link_meta": {
            "verbose_name": "Number of Internal NoFollow Outlinks both in link and meta nofollow",
            "group": GROUPS.outlinks_internal_nofollow,
            "order": 9,
            "type": INT_TYPE,
            "settings": {
                ES_DOC_VALUE,
                AGG_NUMERICAL
            }
        },
        "outlinks_internal.nb.nofollow.combinations.link_robots": {
            "verbose_name": "Number of Internal NoFollow Outlinks both in link nofollow and disallowed by robots.txt",
            "group": GROUPS.outlinks_internal_nofollow,
            "order": 10,
            "type": INT_TYPE,
            "settings": {
                ES_DOC_VALUE,
                AGG_NUMERICAL
            }
        },
        "outlinks_internal.nb.nofollow.combinations.meta_robots": {
            "verbose_name": "Number of Internal NoFollow Outlinks both in meta nofollow and disallowed by robots.txt",
            "group": GROUPS.outlinks_internal_nofollow,
            "type": INT_TYPE,
            "order": 11,
            "settings": {
                ES_DOC_VALUE,
                AGG_NUMERICAL
            }
        },
        "outlinks_internal.nb.nofollow.combinations.link_meta_robots": {
            "verbose_name": "Number of Internal NoFollow Outlinks both in link, meta nofollow and disallowed by robots.txt",
            "group": GROUPS.outlinks_internal_nofollow,
            "type": INT_TYPE,
            "order": 12,
            "settings": {
                ES_DOC_VALUE,
                AGG_NUMERICAL
            }
        },
        "outlinks_internal.urls": {
            "verbose_name": "Sample of Internal outlinks",
            "group": GROUPS.outlinks_internal,
            "order": 13,
            "type": INT_TYPE,
            "settings": {ES_NO_INDEX, LIST, RENDERING.URL},
        },
        "outlinks_internal.urls_exists": {
            "type": BOOLEAN_TYPE,
            "default_value": None
        },

        # external outgoing links (destination is a external url)
        "outlinks_external.nb.total": {
            "verbose_name": "Number of External Outlinks",
            "group": GROUPS.outlinks_external,
            "order": 1,
            "type": INT_TYPE,
            "settings": {
                ES_DOC_VALUE,
                AGG_NUMERICAL
            }
        },
        "outlinks_external.nb.follow.total": {
            "verbose_name": "Number of External Follow Outlinks",
            "group": GROUPS.outlinks_external,
            "order": 2,
            "type": INT_TYPE,
            "settings": {
                ES_DOC_VALUE,
                AGG_NUMERICAL
            }
        },
        "outlinks_external.nb.nofollow.total": {
            "verbose_name": "Number of External NoFollow Outlinks",
            "group": GROUPS.outlinks_external_nofollow,
            "order": 1,
            "type": INT_TYPE,
            "settings": {
                ES_DOC_VALUE,
                AGG_NUMERICAL
            }
        },
        "outlinks_external.nb.nofollow.combinations.link": {
            "verbose_name": "Number of External NoFollow Outlinks strictly in link nofollow",
            "group": GROUPS.outlinks_external_nofollow,
            "order": 2,
            "type": INT_TYPE,
            "settings": {
                ES_DOC_VALUE,
                AGG_NUMERICAL
            }
        },
        "outlinks_external.nb.nofollow.combinations.meta": {
            "verbose_name": "Number of External NoFollow Outlinks strictly in meta nofollow",
            "group": GROUPS.outlinks_external_nofollow,
            "order": 3,
            "type": INT_TYPE,
            "settings": {
                ES_DOC_VALUE,
                AGG_NUMERICAL
            }
        },
        "outlinks_external.nb.nofollow.combinations.link_meta": {
            "verbose_name": "Number of External NoFollow Outlinks both in link and meta nofollow",
            "group": GROUPS.outlinks_external_nofollow,
            "order": 4,
            "type": INT_TYPE,
            "settings": {
                ES_DOC_VALUE,
                AGG_NUMERICAL
            }
        },

        # outgoing canonical link, one per page
        # if multiple, first one is taken into account
        "canonical.to.url": {
            "verbose_name": "Canonical To",
            "group": GROUPS.canonical,
            "order": 1,
            "type": STRUCT_TYPE,
            "values": {
                "url_str": {"type": "string"},
                "url_id": {"type": "integer"},
            },
            "settings": {
                ES_NO_INDEX, RENDERING.URL
            }
        },
        "canonical.to.equal": {
            "verbose_name": "Canonical is the Same Url",
            "group": GROUPS.canonical,
            "order": 2,
            "type": BOOLEAN_TYPE,
            "settings": {AGG_CATEGORICAL}
        },
        "canonical.to.url_exists": {
            "type": "boolean",
            "default_value": None
        },

        # incoming canonical link
        "canonical.from.nb": {
            "verbose_name": "Number of Incoming Canonical",
            "group": GROUPS.canonical,
            "order": 3,
            "type": INT_TYPE,
            "settings": {
                ES_DOC_VALUE,
                AGG_CATEGORICAL,
                AGG_NUMERICAL
            }
        },
        "canonical.from.urls": {
            "verbose_name": "Canonical From",
            "group": GROUPS.canonical,
            "order": 4,
            "type": INT_TYPE,
            "settings": {ES_NO_INDEX, LIST, RENDERING.URL}
        },
        "canonical.from.urls_exists": {
            "type": "boolean",
            "default_value": None
        },

        # outgoing redirection
        "redirect.to.url": {
            "verbose_name": "Redirects to",
            "group": GROUPS.redirects,
            "order": 1,
            "type": STRUCT_TYPE,
            "values": {
                "url_str": {"type": "string"},
                "url_id": {"type": "integer"},
                "http_code": {"type": "integer"}
            },
            "settings": {
                ES_NO_INDEX,
                RENDERING.URL
            }
        },
        "redirect.to.url_exists": {
            "type": BOOLEAN_TYPE,
            "default_value": None,
        },

        # incoming redirection
        "redirect.from.nb": {
            "verbose_name": "Number of Incoming Redirects",
            "group": GROUPS.redirects,
            "order": 3,
            "type": INT_TYPE,
            "settings": {
                ES_DOC_VALUE,
                AGG_CATEGORICAL,
                AGG_NUMERICAL
            }
        },
        "redirect.from.urls": {
            "verbose_name": "Redirected From",
            "group": GROUPS.redirects,
            "order": 4,
            "type": INT_TYPE,
            "settings": {ES_NO_INDEX, LIST, RENDERING.URL}
        },
        "redirect.from.urls_exists": {
            "type": "boolean",
            "default_value": None
        }
    }

    def pre_process_document(self, document):
        # resolve a (dest, mask) to its index in `inlinks_internal` list
        document["processed_outlink_link"] = set()
        # a temp set to track all `seen` dest url of outgoing links
        document["processed_outlink_url"] = set()

    def process_document(self, document, stream):
        url_src, link_type, follow_keys, url_dst, external_url = stream

        if link_type == "a":
            # is_internal = url_dst > 0
            is_internal = is_link_internal(follow_keys, url_dst)
            is_follow = len(follow_keys) == 1 and follow_keys[0] == "follow"
            outlink_type = "outlinks_internal" if is_internal else "outlinks_external"
            mask = list_to_mask(follow_keys)

            outlink_nb = document[outlink_type]['nb']
            outlink_nb['total'] += 1

            # target dict changes with link follow status
            follow = outlink_nb['follow' if is_follow else 'nofollow']
            follow['total'] += 1
            if is_internal and is_follow:
                # increment follow counters
                if not (url_dst, mask) in document['processed_outlink_link']:
                    follow['unique'] += 1
            elif not is_follow:
                # increment nofollow combination counters
                key = _get_nofollow_combination_key(follow_keys)
                follow['combinations'][key] += 1

            # internal outlinks
            # still need dest url id check since we can have internal url
            # blocked by robots.txt
            if is_internal and url_dst > 0:
                outlink_urls = document['outlinks_internal']['urls']
                exists = (url_dst, mask) in document['processed_outlink_link']
                if len(outlink_urls) < 300 and not exists:
                    outlink_urls.append([url_dst, mask])

                # add this link's dest to the processed set
                document['processed_outlink_url'].add(url_dst)
                document['processed_outlink_link'].add((url_dst, mask))

                document['outlinks_internal']['urls_exists'] = True

        elif link_type.startswith('r'):
            http_code = link_type[1:]
            redirects_to = document['redirect']['to']
            redirects_to['url'] = {}
            if url_dst == -1:
                redirects_to['url']['url_str'] = external_url
            else:
                redirects_to['url']['url_id'] = url_dst
            redirects_to['url']['http_code'] = int(http_code)
            redirects_to['url_exists'] = True

        elif link_type == "canonical":
            canonical_to = document['canonical']['to']
            if canonical_to.get('equal', None) is None:
                # We take only the first canonical found
                canonical_to['equal'] = url_src == url_dst
                canonical_to['url'] = {}
                if url_dst > 0:
                    canonical_to['url']['url_id'] = url_dst
                else:
                    canonical_to['url']['url_str'] = external_url
                canonical_to['url_exists'] = True

    def post_process_document(self, document):
        # If not "outlinks_internal" : we want to store a non-crawled url
        if not 'outlinks_internal' in document:
            return

        document['outlinks_internal']['nb']['unique'] = len(document['processed_outlink_url'])

        # delete intermediate data structures
        del document['processed_outlink_url']
        del document["processed_outlink_link"]


class InlinksRawStreamDef(StreamDefBase):
    FILE = 'urlinlinks'
    HEADERS = (
        ('id', int),
        ('link_type', str),
        ('bitmask', int),
        ('src_url_id', int),
        ('text_hash', str),
        ('text', str),
    )


class InlinksStreamDef(InlinksRawStreamDef):
    """
    `text` anchors are not always filled in the stream
    They can be found at least one time per `id` and `text_hash`,
    and are not always found in the first iteration of its given `text_hash`
    """
    HEADERS = (
        ('id', int),
        ('link_type', str),
        ('follow', follow_mask),
        ('src_url_id', int),
        ('text_hash', str),
<<<<<<< HEAD
        ('text', str)
=======
        ('text', str),
>>>>>>> 6ba0dd69
    )
    URL_DOCUMENT_DEFAULT_GROUP = GROUPS.inlinks
    URL_DOCUMENT_MAPPING = {
        # incoming links, must be internal
        "inlinks_internal.nb.total": {
            "verbose_name": "Number of Internal Incoming Links",
            "type": INT_TYPE,
            "order": 1,
            "settings": {
                ES_DOC_VALUE,
                AGG_NUMERICAL
            }
        },
        "inlinks_internal.nb.unique": {
            "verbose_name": "Unique Number of Internal Incoming Links",
            "type": INT_TYPE,
            "order": 2,
            "settings": {
                ES_DOC_VALUE,
                AGG_NUMERICAL
            }
        },
        "inlinks_internal.nb.follow.unique": {
            "verbose_name": "Unique Number of Follow Internal Incoming Links",
            "type": INT_TYPE,
            "order": 4,
            "settings": {
                ES_DOC_VALUE,
                AGG_NUMERICAL
            }
        },
        "inlinks_internal.nb.follow.total": {
            "verbose_name": "Number of Internal Incoming Follow Links",
            "type": INT_TYPE,
            "order": 3,
            "settings": {
                ES_DOC_VALUE,
                AGG_NUMERICAL
            }
        },
        "inlinks_internal.nb.nofollow.total": {
            "verbose_name": "Number of Internal Incoming NoFollow Links",
            "group": GROUPS.inlinks_nofollow,
            "order": 5,
            "type": INT_TYPE,
            "settings": {
                ES_DOC_VALUE,
                AGG_NUMERICAL
            }
        },
        "inlinks_internal.nb.nofollow.combinations.link": {
            "verbose_name": "Number of NoFollow links strictly in link nofollow",
            "group": GROUPS.inlinks_nofollow,
            "order": 6,
            "type": INT_TYPE,
            "settings": {
                ES_DOC_VALUE,
                AGG_NUMERICAL
            }
        },
        "inlinks_internal.nb.nofollow.combinations.meta": {
            "verbose_name": "Number of NoFollow links strictly in meta nofollow",
            "group": GROUPS.inlinks_nofollow,
            "order": 7,
            "type": INT_TYPE,
            "settings": {
                ES_DOC_VALUE,
                AGG_NUMERICAL
            }
        },
        "inlinks_internal.nb.nofollow.combinations.link_meta": {
            "verbose_name": "Number of NoFollow links both in link and meta nofollow",
            "group": GROUPS.inlinks_nofollow,
            "order": 8,
            "type": INT_TYPE,
            "settings": {
                ES_DOC_VALUE,
                AGG_NUMERICAL
            }
        },
        "inlinks_internal.urls": {
            "verbose_name": "Sample of internal inlinks urls",
            "group": GROUPS.inlinks,
            "order": 9,
            "type": INT_TYPE,
            "settings": {ES_NO_INDEX, LIST, RENDERING.URL}
        },
        "inlinks_internal.urls_exists": {
            "type": "boolean",
            "default_value": None
        },
        "inlinks_internal.top_anchors.text": {
            "type": STRING_TYPE,
            "settings": {ES_NOT_ANALYZED, LIST}
        },
        "inlinks_internal.top_anchors.nb": {
            "type": INT_TYPE,
            "settings": {
                LIST
            }
        }
    }

    def pre_process_document(self, document):
        # temporary structures for analytic processing
        document["processed_inlink_link"] = set()
        # a temp set to track all `seen` src url of incoming links
        document["processed_inlink_url"] = set()
        document["tmp_anchors_txt"] = {}
        document["tmp_anchors_nb"] = Counter()

    def process_document(self, document, stream):
<<<<<<< HEAD
        url_dst, link_type, follow_keys, url_src, text_hash, text = stream
=======
        url_dst, link_type, follow_keys, url_src, txt_hash, txt = stream
>>>>>>> 6ba0dd69

        if link_type == "a":
            is_follow = len(follow_keys) == 1 and follow_keys[0] == "follow"
            mask = list_to_mask(follow_keys)
            inlink_nb = document['inlinks_internal']['nb']
            inlink_nb['total'] += 1

            follow = inlink_nb['follow' if is_follow else 'nofollow']
            follow['total'] += 1

            if is_follow:
                if not (url_src, mask) in document["processed_inlink_link"]:
                    follow['unique'] += 1

                # `text` is not always filled, so we have to push it in a temporary
                # dictionnary when found
                # We increment the number of occurrences found for `text_hash` only
                # for follow inlinks
                if text_hash:
                    if text and text_hash not in document['tmp_anchors_txt']:
                        document['tmp_anchors_txt'][text_hash] = text
                    document['tmp_anchors_nb'][text_hash] += 1
            else:
                key = _get_nofollow_combination_key(follow_keys)
                if 'robots' in key:
                    logger.warn('Skip `robots` mask in inlink mask')
                else:
                    follow['combinations'][key] += 1

            inlink_urls = document['inlinks_internal']['urls']
            exists = (url_src, mask) in document['processed_inlink_link']
            if len(inlink_urls) < 300 and not exists:
                inlink_urls.append([url_src, mask])

            # add src to processed set
            document['processed_inlink_url'].add(url_src)
            document['processed_inlink_link'].add((url_src, mask))

            document['inlinks_internal']['urls_exists'] = True

        elif link_type.startswith('r'):
            # TODO dangerous assumption of crawl's string format to be 'r3xx'
            http_code = int(link_type[1:])
            redirects_from = document['redirect']['from']
            redirects_from['nb'] += 1
            if len(redirects_from['urls']) < 300:
                redirects_from['urls'].append([url_src, http_code])
            redirects_from['urls_exists'] = True

        elif link_type == "canonical":
            canonical_from = document['canonical']['from']

            # only count for none self canonical
            if url_dst != url_src:
                canonical_from['nb'] += 1
                if len(canonical_from['urls']) < 300:
                    canonical_from['urls'].append(url_src)
                canonical_from['urls_exists'] = True

    def post_process_document(self, document):
        # If not "inlinks_internal" : we want to store a non-crawled url
        if not 'inlinks_internal' in document:
            return

        document["inlinks_internal"]["top_anchors"]["text"] = []
        document["inlinks_internal"]["top_anchors"]["nb"] = []

        # We map the number of occurrences from each `text_hash` to the original text,
        # we don't store the `text_hash` in the final document
        # Elasticsearch would imply to create nested documents, so we push a first list
        # containing texts, and a second one (`nb`) containing number of occurrences
        if document["tmp_anchors_nb"]:
            for text_hash, nb in document["tmp_anchors_nb"].most_common(5):
                document["inlinks_internal"]["top_anchors"]["text"].append(document["tmp_anchors_txt"][text_hash])
                document["inlinks_internal"]["top_anchors"]["nb"].append(nb)

        document['inlinks_internal']['nb']['unique'] = len(document['processed_inlink_url'])

        # delete intermediate data structures
        del document['processed_inlink_url']
        del document["processed_inlink_link"]
        del document["tmp_anchors_txt"]
        del document["tmp_anchors_nb"]


class OutlinksCountersStreamDef(StreamDefBase):
    FILE = 'url_out_links_counters'
    HEADERS = (
        ('id', int),
        ('follow', follow_mask),
        ('is_internal', _raw_to_bool),
        ('score', int),
        ('score_unique', int),
    )


class OutredirectCountersStreamDef(StreamDefBase):
    FILE = 'url_out_redirect_counters'
    HEADERS = (
        ('id', int),
        ('is_internal', _raw_to_bool)
    )


class OutcanonicalCountersStreamDef(StreamDefBase):
    FILE = 'url_out_canonical_counters'
    HEADERS = (
        ('id', int),
        ('equals', _raw_to_bool)
    )


class InlinksCountersStreamDef(StreamDefBase):
    FILE = 'url_in_links_counters'
    HEADERS = (
        ('id', int),
        ('follow', follow_mask),
        ('score', int),
        ('score_unique', int),
    )


class InredirectCountersStreamDef(StreamDefBase):
    FILE = 'url_in_redirect_counters'
    HEADERS = (
        ('id', int),
        ('score', int)
    )


class IncanonicalCountersStreamDef(StreamDefBase):
    FILE = 'url_in_canonical_counters'
    HEADERS = (
        ('id', int),
        ('score', int)
    )


class BadLinksStreamDef(StreamDefBase):
    FILE = 'urlbadlinks'
    HEADERS = (
        ('id', int),
        ('dst_url_id', int),
        ('http_code', int)
    )
    URL_DOCUMENT_DEFAULT_GROUP = GROUPS.outlinks_internal
    URL_DOCUMENT_MAPPING = {
        # erroneous outgoing internal links
        "outlinks_errors.3xx.nb": {
            "type": INT_TYPE,
            "verbose_name": "Number of error links in 3xx",
            "order": 100,
            "settings": {
                ES_DOC_VALUE,
                AGG_NUMERICAL
            }
        },
        "outlinks_errors.3xx.urls": {
            "type": INT_TYPE,
            "verbose_name": "Sample of error links in 3xx",
            "order": 101,
            "settings": {ES_NO_INDEX, LIST}
        },
        "outlinks_errors.3xx.urls_exists": {
            "type": "boolean",
            "default_value": None
        },

        "outlinks_errors.4xx.nb": {
            "type": INT_TYPE,
            "verbose_name": "Number of error links in 4xx",
            "order": 102,
            "settings": {
                ES_DOC_VALUE,
                AGG_NUMERICAL
            }
        },
        "outlinks_errors.4xx.urls": {
            "type": INT_TYPE,
            "verbose_name": "Sample of error links in 4xx",
            "order": 103,
            "settings": {ES_NO_INDEX, LIST}
        },
        "outlinks_errors.4xx.urls_exists": {
            "type": "boolean",
            "default_value": None
        },

        "outlinks_errors.5xx.nb": {
            "type": INT_TYPE,
            "verbose_name": "Number of error links in 5xx",
            "order": 104,
            "settings": {
                ES_DOC_VALUE,
                AGG_NUMERICAL
            }
        },
        "outlinks_errors.5xx.urls": {
            "type": INT_TYPE,
            "verbose_name": "Sample of error links in 5xx",
            "order": 105,
            "settings": {ES_NO_INDEX, LIST}
        },
        "outlinks_errors.5xx.urls_exists": {
            "type": "boolean",
            "default_value": None
        },
        # total error_links number
        "outlinks_errors.total": {
            "type": "integer",
            "verbose_name": "Number of error links in 3xx/4xx/5xx",
            "order": 99,
            "settings": {
                ES_DOC_VALUE,
                AGG_NUMERICAL
            }
        },
    }

    def process_document(self, document, stream_badlinks):
        _, url_dest_id, http_code = stream_badlinks

        errors = document['outlinks_errors']

        error_kind = None
        if 300 <= http_code < 400:
            error_kind = '3xx'
        elif 400 <= http_code < 500:
            error_kind = '4xx'
        elif http_code >= 500:
            error_kind = '5xx'

        errors[error_kind]['nb'] += 1
        error_urls = errors[error_kind]['urls']
        if len(error_urls) < 10:
            error_urls.append(url_dest_id)

        # increment the consolidate value
        errors['total'] += 1

        errors[error_kind]['urls_exists'] = True


class BadLinksCountersStreamDef(StreamDefBase):
    FILE = 'urlbadlinks_counters'
    HEADERS = (
        ('id', int),
        ('http_code', int),
        ('score', int)
    )<|MERGE_RESOLUTION|>--- conflicted
+++ resolved
@@ -1,4 +1,3 @@
-import operator
 from collections import Counter
 
 from cdf.metadata.url.url_metadata import (
@@ -11,12 +10,8 @@
 from cdf.analysis.urls.utils import is_link_internal
 from cdf.log import logger
 from cdf.features.links.helpers.masks import list_to_mask
-<<<<<<< HEAD
 from cdf.utils.convert import _raw_to_bool
-=======
-from cdf.utils.convert import _str_to_bool
 from cdf.query.constants import RENDERING
->>>>>>> 6ba0dd69
 from .helpers.masks import follow_mask
 from .settings import GROUPS
 
@@ -448,11 +443,7 @@
         ('follow', follow_mask),
         ('src_url_id', int),
         ('text_hash', str),
-<<<<<<< HEAD
         ('text', str)
-=======
-        ('text', str),
->>>>>>> 6ba0dd69
     )
     URL_DOCUMENT_DEFAULT_GROUP = GROUPS.inlinks
     URL_DOCUMENT_MAPPING = {
@@ -565,11 +556,7 @@
         document["tmp_anchors_nb"] = Counter()
 
     def process_document(self, document, stream):
-<<<<<<< HEAD
         url_dst, link_type, follow_keys, url_src, text_hash, text = stream
-=======
-        url_dst, link_type, follow_keys, url_src, txt_hash, txt = stream
->>>>>>> 6ba0dd69
 
         if link_type == "a":
             is_follow = len(follow_keys) == 1 and follow_keys[0] == "follow"
