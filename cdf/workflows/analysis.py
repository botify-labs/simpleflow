--- conflicted
+++ resolved
@@ -126,13 +126,10 @@
     make_top_domains_files,
     make_inlinks_percentiles_file,
     page_rank,
-<<<<<<< HEAD
     make_links_to_non_canonical_file,
     make_links_to_non_canonical_counter_file,
+    get_final_redirects,
 )
-=======
-    get_final_redirects)
->>>>>>> d9d3fad4
 compute_metadata_count = as_pypy_activity(compute_metadata_count)
 make_metadata_duplicates_file = as_pypy_activity(make_metadata_duplicates_file)
 make_context_aware_metadata_duplicates_file = as_pypy_activity(
@@ -150,15 +147,12 @@
 )
 make_inlinks_percentiles_file = as_pypy_activity(make_inlinks_percentiles_file)
 compute_page_rank = optional_pypy_activity(page_rank, 'document', 'links')
-<<<<<<< HEAD
 make_links_to_non_canonical_file = optional_pypy_activity(make_links_to_non_canonical_file,
                                                           'document', 'links')
 make_links_to_non_canonical_counter_file = optional_pypy_activity(
     make_links_to_non_canonical_counter_file,
     'document', 'links')
-=======
 get_final_redirects = optional_pypy_activity(get_final_redirects, 'document', 'links')
->>>>>>> d9d3fad4
 
 from cdf.tasks.url_data import (
     generate_documents,
@@ -782,12 +776,10 @@
             )
             intermediary_files.append(pr_result)
 
-<<<<<<< HEAD
         if has_feature_option(context, 'links', 'links_to_non_canonical'):
             intermediary_files.extend(self.compute_links_to_non_canonical(
                 crawled_partitions, context))
 
-=======
         if has_feature_option(context, 'links', 'chains'):
             redirects_result = self.submit(get_final_redirects,
                                             s3_uri=s3_uri,
@@ -796,7 +788,6 @@
                                             tmp_dir=tmp_dir
                                             )
             intermediary_files.append(redirects_result)
->>>>>>> d9d3fad4
 
         if (all(r.finished for r in zone_results) and
             all(r.finished for r in compliant_urls_results)):
