--- conflicted
+++ resolved
@@ -1268,7 +1268,6 @@
         document['internal_page_rank']['value'] = value
 
 
-<<<<<<< HEAD
 class LinksToNonCanonicalStreamDef(StreamDefBase):
     FILE = 'urllinkstononcan'
     HEADERS = (
@@ -1344,7 +1343,8 @@
         error_kind = 'bad_canonical'
 
         errors[error_kind]['nb'] += count
-=======
+
+
 class FinalRedirectionStreamDef(StreamDefBase):
     FILE = "final_redirection"
 
@@ -1427,5 +1427,4 @@
             redirects_to['final_url']['http_code'] = http_code
         redirects_to['final_url_exists'] = True
         redirects_to['nb_hops'] = nb_hops
-        redirects_to['in_loop'] = in_loop
->>>>>>> d9d3fad4
+        redirects_to['in_loop'] = in_loop