--- conflicted
+++ resolved
@@ -17,17 +17,14 @@
 from cdf.core.analysis.urls.constants import CLUSTER_TYPE_TO_ID
 from cdf.log import logger
 from cdf.utils.s3 import fetch_file, fetch_files, push_file
-<<<<<<< HEAD
 from cdf.core.streams.stream_factory import (PathStreamFactory,
-=======
+                                             HostStreamFactory,
+                                             QueryStringStreamFactory,
+                                             MetadataStreamFactory,
+                                             load_crawler_metakeys,
+                                             get_nb_crawled_urls)
 from cdf.tasks.decorators import TemporaryDirTask as with_temporary_dir
-from cdf.streams.stream_factory import (PathStreamFactory,
->>>>>>> a66c2764
-                                        HostStreamFactory,
-                                        QueryStringStreamFactory,
-                                        MetadataStreamFactory,
-                                        load_crawler_metakeys,
-                                        get_nb_crawled_urls)
+
 
 @with_temporary_dir
 def compute_mixed_clusters(crawl_id,
@@ -36,7 +33,6 @@
                            part_id_size,
                            tmp_dir=None,
                            force_fetch=False):
-
     minimal_frequency = 0.03
 
     # Fetch locally the files from S3
