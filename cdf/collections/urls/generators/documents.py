import ujson
from itertools import izip
from collections import defaultdict

from cdf.streams.mapping import STREAMS_HEADERS, CONTENT_TYPE_INDEX, MANDATORY_CONTENT_TYPES
from cdf.log import logger
from cdf.streams.transformations import group_with
from cdf.streams.exceptions import GroupWithSkipException
from cdf.streams.utils import idx_from_stream
from cdf.streams.masks import list_to_mask
from cdf.utils.date import date_2k_mn_to_date
from cdf.utils.hashing import string_to_int64
from cdf.collections.urls.utils import children_from_field
from cdf.collections.urls.constants import SUGGEST_CLUSTERS


def extract_patterns(attributes, stream_item):
    # Create initial dictionary
    attributes.update({i[0]: value for i, value in izip(STREAMS_HEADERS['PATTERNS'], stream_item)})

    attributes['url'] = attributes['protocol'] + '://' + ''.join((attributes['host'], attributes['path'], attributes['query_string']))
    attributes['url_hash'] = string_to_int64(attributes['url'])

    # query_string fields
    query_string = stream_item[4]
    if query_string:
        # The first character is ? we flush it in the split
        qs = [k.split('=') if '=' in k else [k, ''] for k in query_string[1:].split('&')]
        attributes['query_string_keys'] = [q[0] for q in qs]
        attributes['query_string_keys_order'] = ';'.join(attributes['query_string_keys'])
        attributes['query_string_items'] = qs
    attributes['metadata_nb'] = {verbose_content_type: 0 for verbose_content_type in CONTENT_TYPE_INDEX.itervalues()}
    attributes['metadata_duplicate'] = {verbose_content_type: [] for verbose_content_type in CONTENT_TYPE_INDEX.itervalues() if verbose_content_type in MANDATORY_CONTENT_TYPES}
    attributes['metadata_duplicate_nb'] = {verbose_content_type: 0 for verbose_content_type in CONTENT_TYPE_INDEX.itervalues() if verbose_content_type in MANDATORY_CONTENT_TYPES}
    attributes['metadata_duplicate_is_first'] = {verbose_content_type: False for verbose_content_type in CONTENT_TYPE_INDEX.itervalues() if verbose_content_type in MANDATORY_CONTENT_TYPES}
    attributes['inlinks_internal_nb'] = {_f.split('.')[1]: 0 for _f in children_from_field('inlinks_internal_nb')}
    attributes['inlinks_internal_nb']['nofollow_combinations'] = []
    # a list of [src, mask, count]
    attributes['inlinks_internal'] = []
    attributes['outlinks_internal_nb'] = {_f.split('.')[1]: 0 for _f in children_from_field('outlinks_internal_nb')}
    attributes['outlinks_internal_nb']['nofollow_combinations'] = []
    attributes['outlinks_external_nb'] = {_f.split('.')[1]: 0 for _f in children_from_field('outlinks_external_nb')}
    attributes['outlinks_external_nb']['nofollow_combinations'] = []
    # a list of [dest, mask, count]
    attributes['outlinks_internal'] = []
    # resolve a (src, mask) to its index in `outlinks_internal` list
    attributes["inlinks_id_to_idx"] = {}
    # resolve a (dest, mask) to its index in `inlinks_internal` list
    attributes["outlinks_id_to_idx"] = {}
    # TODO need renaming, `pattern` is used both for `cluster` and for `urlids`
    attributes["patterns"] = []
    # a temp set to track all `seen` src url of incoming links
    attributes["processed_inlink_url"] = set()
    # a temp set to track all `seen` dest url of outgoing links
    attributes["processed_outlink_url"] = set()


def extract_infos(attributes, stream_item):
    date_crawled_idx = idx_from_stream('infos', 'date_crawled')

    """
    Those codes should not be returned
    Some pages can be in the queue and not crawled
    from some reason (ex : max pages < to the queue
    ---------------
    job_not_done=0,
    job_todo=1,
    job_in_progress=2,
    """

    stream_item[date_crawled_idx] = date_2k_mn_to_date(stream_item[date_crawled_idx]).strftime("%Y-%m-%dT%H:%M:%S")
    attributes.update({i[0]: value for i, value in izip(STREAMS_HEADERS['INFOS'], stream_item) if i[0] != 'infos_mask'})

    # Reminder : 1 gzipped, 2 notused, 4 meta_noindex 8 meta_nofollow 16 has_canonical 32 bad canonical
    infos_mask = stream_item[idx_from_stream('infos', 'infos_mask')]
    attributes['gzipped'] = 1 & infos_mask == 1
    attributes['meta_noindex'] = 4 & infos_mask == 4
    attributes['meta_nofollow'] = 8 & infos_mask == 8


def extract_contents(attributes, stream_item):
    content_type_id = stream_item[idx_from_stream('contents', 'content_type')]
    txt = stream_item[idx_from_stream('contents', 'txt')]
    if "metadata" not in attributes:
        attributes["metadata"] = {}

    verbose_content_type = CONTENT_TYPE_INDEX[content_type_id]
    if verbose_content_type not in attributes["metadata"]:
        attributes["metadata"][verbose_content_type] = [txt]
    else:
        attributes["metadata"][verbose_content_type].append(txt)


def extract_contents_duplicate(attributes, stream_item):
    _, metadata_idx, nb_filled, nb_duplicates, is_first, duplicate_urls = stream_item
    metadata_type = CONTENT_TYPE_INDEX[metadata_idx]
    attributes['metadata_nb'][metadata_type] = nb_filled
    attributes['metadata_duplicate_nb'][metadata_type] = nb_duplicates
    attributes['metadata_duplicate'][metadata_type] = duplicate_urls
    attributes['metadata_duplicate_is_first'][metadata_type] = is_first


def extract_outlinks(attributes, stream_item):
    url_src, link_type, follow_keys, url_dst, external_url = stream_item

    def increments_follow_unique():
        if not (url_dst, mask) in attributes["outlinks_id_to_idx"]:
            attributes[outlink_type]['follow_unique'] += 1

    def increments_nofollow_combination():
        found = False
        for _d in attributes[outlink_type]['nofollow_combinations']:
            if _d["key"] == follow_keys:
                _d["value"] += 1
                found = True
                break
        if not found:
            attributes[outlink_type]['nofollow_combinations'].append(
                {
                    "key": follow_keys,
                    "value": 1
                }
            )

    def follow_keys_to_acronym():
        return "".join(k[0] for k in sorted(follow_keys))

    if link_type == "a":
        is_internal = url_dst > 0
        is_follow = len(follow_keys) == 1 and follow_keys[0] == "follow"
        outlink_type = "outlinks_internal_nb" if is_internal else "outlinks_external_nb"
        mask = list_to_mask(follow_keys)

        attributes[outlink_type]['total'] += 1
        attributes[outlink_type]['follow' if is_follow else 'nofollow'] += 1
        if is_internal and is_follow:
            increments_follow_unique()
        elif not is_follow:
            increments_nofollow_combination()

        if is_internal:
            # add this link's dest to the processed set
            attributes['processed_outlink_url'].add(url_dst)

            url_idx = attributes["outlinks_id_to_idx"].get((url_dst, mask), None)
            if url_idx is not None:
                attributes["outlinks_internal"][url_idx][2] += 1
            else:
                attributes["outlinks_internal"].append([url_dst, mask, 1])
                attributes["outlinks_id_to_idx"][(url_dst, mask)] = len(attributes["outlinks_internal"]) - 1
    elif link_type.startswith('r'):
        http_code = link_type[1:]
        if url_dst == -1:
            attributes['redirects_to'] = {'url': external_url, 'http_code': int(http_code)}
        else:
            attributes['redirects_to'] = {'url_id': url_dst, 'http_code': int(http_code)}
    elif link_type == "canonical":
        if not 'canonical_to_equal' in attributes:
            # We take only the first canonical found
            attributes['canonical_to_equal'] = url_src == url_dst
            if url_dst > 0:
                attributes['canonical_to'] = {'url_id': url_dst}
            else:
                attributes['canonical_to'] = {'url': external_url}


def extract_inlinks(attributes, stream_item):
    url_dst, link_type, follow_keys, url_src = stream_item

    def increments_follow_unique():
        if not (url_src, mask) in attributes["inlinks_id_to_idx"]:
            attributes['inlinks_internal_nb']['follow_unique'] += 1

    def increments_nofollow_combination():
        found = False
        for _d in attributes['inlinks_internal_nb']['nofollow_combinations']:
            if _d["key"] == follow_keys:
                _d["value"] += 1
                found = True
                break
        if not found:
            attributes['inlinks_internal_nb']['nofollow_combinations'].append(
                {
                    "key": follow_keys,
                    "value": 1
                }
            )

    def follow_keys_to_acronym():
        return "".join(k[0] for k in sorted(follow_keys))

    if link_type == "a":
        is_follow = len(follow_keys) == 1 and follow_keys[0] == "follow"
        mask = list_to_mask(follow_keys)

        attributes['inlinks_internal_nb']['total'] += 1
        attributes['inlinks_internal_nb']['follow' if is_follow else 'nofollow'] += 1

        # add src to processed set
        attributes['processed_inlink_url'].add(url_src)

        if is_follow:
            increments_follow_unique()
        else:
            increments_nofollow_combination()

        url_idx = attributes["inlinks_id_to_idx"].get((url_src, mask), None)
        if url_idx is not None:
            attributes["inlinks_internal"][url_idx][2] += 1
        else:
            attributes["inlinks_internal"].append([url_src, mask, 1])
            attributes["inlinks_id_to_idx"][(url_src, mask)] = len(attributes["inlinks_internal"]) - 1

    elif link_type.startswith('r'):
<<<<<<< HEAD
        # TODO proper way to extract redirection code
=======
        # TODO dangerous assumption of crawl's string format to be 'r3xx'
>>>>>>> cc174831
        http_code = int(link_type[1:])
        if 'redirects_from' not in attributes:
            attributes['redirects_from'] = []
            attributes['redirects_from_nb'] = 0

        attributes['redirects_from_nb'] += 1
        if len(attributes['redirects_from']) < 300:
            attributes['redirects_from'].append({'url_id': url_src, 'http_code': http_code})

    elif link_type == "canonical":
        current_nb = attributes.get('canonical_from_nb', 0)

        if current_nb is 0:
            # init the counter
            attributes['canonical_from_nb'] = 0

        # only count for none self canonical
        if url_dst is not url_src:
            current_nb += 1
            attributes['canonical_from_nb'] = current_nb

            if current_nb == 1:
                attributes['canonical_from'] = [url_src]
            else:
                attributes['canonical_from'].append(url_src)


def extract_suggest(attributes, stream_item):
    url_id, query_hash = stream_item
    attributes['patterns'].append(query_hash)


def extract_bad_links(attributes, stream_item):
    _, url_dest_id, http_code = stream_item
    error_link_key = 'error_links'
    if error_link_key not in attributes:
        attributes[error_link_key] = defaultdict(lambda: {'nb': 0, 'urls': []})

    target_dict = attributes[error_link_key]

    if 300 <= http_code < 400:
        target_dict['3xx']['nb'] += 1
        if len(target_dict['3xx']['urls']) < 10:
            target_dict['3xx']['urls'].append(url_dest_id)
    elif 400 <= http_code < 500:
        target_dict['4xx']['nb'] += 1
        if len(target_dict['4xx']['urls'])< 10:
            target_dict['4xx']['urls'].append(url_dest_id)
    elif http_code >= 500:
        target_dict['5xx']['nb'] += 1
        if len(target_dict['5xx']['urls']) < 10:
            target_dict['5xx']['urls'].append(url_dest_id)


def end_extract_url(attributes):
    """
    If the url has not been crawled but received redirections or canonicals, we exceptionnaly
    this one into elasticsearch
    """
    attributes['outlinks_internal_nb']['total_unique'] = len(attributes['processed_outlink_url'])
    attributes['inlinks_internal_nb']['total_unique'] = len(attributes['processed_inlink_url'])

    # delete intermediate data structures
    del attributes['processed_inlink_url']
    del attributes['processed_outlink_url']
    del attributes["outlinks_id_to_idx"]
    del attributes["inlinks_id_to_idx"]

    # only push up to 300 links information for each url
    for link_direction in ('inlinks_internal', 'outlinks_internal'):
        if len(attributes[link_direction]) > 300:
            attributes[link_direction] = attributes[link_direction][0:300]

    # include not crawled url in generated document only if they've received
    # redirection or canonicals
    if attributes['http_code'] in (0, 1, 2):
        if 'redirects_from_nb' in attributes or 'canonical_from_nb' in attributes:
            url = attributes['url']
            url_id = attributes['id']
            attributes.clear()
            attributes.update({
                'id': url_id,
                'url': url,
                'http_code': 0
            })
        else:
            raise GroupWithSkipException()


class UrlDocumentGenerator(object):
    EXTRACTORS = {
        'infos': extract_infos,
        'contents': extract_contents,
        'contents_duplicate': extract_contents_duplicate,
        'inlinks': extract_inlinks,
        'outlinks': extract_outlinks,
        'suggest': extract_suggest,
        'badlinks': extract_bad_links
    }

    def __init__(self, stream_patterns, **kwargs):
        self.stream_patterns = stream_patterns
        self.streams = kwargs

    """
    Return a document collection

    Format :

        {
            "url": "http://www.site.com/fr/my-article-1",
            "protocol": "http",
            "host": "www.site.com",
            "path": "/fr/my-article-1",
            "query_string": "?p=comments&offset=10",
            "query_string_keys": ["p", "offset"],
            "query_string_keys_order": "p;offset",
            "query_string_items": [ ["p", "comments"], ["offset", "10] ],
            "id": 1,
            "date": "2013-10-10 09:10:12",
            "depth": 1,
            "data_mask": 3, // See Data Mask explanations
            "http_code": 200,
            "delay1": 120,
            "delay2": 300,
            "outlinks_internal_follow_nb": 4,
            "outlinks_internal_nofollow_nb": 1,
            "outlinks_external_follow_nb": 5,
            "outlinks_external_nofollow_nb": 2,
            "bytesize": 14554,
            "inlinks_internal_nb": 100,
            "inlinks_external_nb": 100,
            "metadata": {
                "title": ["My title"],
                "description": ["My description"],
                "h1": ["My first H1", "My second H1"]
            },
        }

    """
    def __iter__(self):
        left = (self.stream_patterns, 0, extract_patterns)
        streams_ref = {key: (self.streams[key], idx_from_stream(key, 'id'), self.EXTRACTORS[key]) for key in self.streams.keys()}
        return group_with(left, final_func=end_extract_url, **streams_ref)

    def save_to_file(self, location):
        for file_type in self.files.iterkeys():
            self.files[file_type].seek(0)
        f = open(location, 'w')
        f.writelines('\n'.join((ujson.encode(l) for l in self)))
        f.close()<|MERGE_RESOLUTION|>--- conflicted
+++ resolved
@@ -212,11 +212,7 @@
             attributes["inlinks_id_to_idx"][(url_src, mask)] = len(attributes["inlinks_internal"]) - 1
 
     elif link_type.startswith('r'):
-<<<<<<< HEAD
-        # TODO proper way to extract redirection code
-=======
         # TODO dangerous assumption of crawl's string format to be 'r3xx'
->>>>>>> cc174831
         http_code = int(link_type[1:])
         if 'redirects_from' not in attributes:
             attributes['redirects_from'] = []
