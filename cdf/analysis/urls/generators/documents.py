--- conflicted
+++ resolved
@@ -1,11 +1,6 @@
 import ujson
 from itertools import izip
-<<<<<<< HEAD
-=======
-from collections import defaultdict
 from cdf.analysis.urls.utils import is_link_internal
->>>>>>> f0f80683
-
 from cdf.metadata.raw import (STREAMS_HEADERS, CONTENT_TYPE_INDEX,
                               MANDATORY_CONTENT_TYPES)
 from cdf.core.streams.transformations import group_with
@@ -154,13 +149,8 @@
     url_src, link_type, follow_keys, url_dst, external_url = stream_oulinks
 
     if link_type == "a":
-<<<<<<< HEAD
-        # TODO dont forget to merge this
-        is_internal = url_dst > 0
-=======
         # is_internal = url_dst > 0
         is_internal = is_link_internal(follow_keys, url_dst)
->>>>>>> f0f80683
         is_follow = len(follow_keys) == 1 and follow_keys[0] == "follow"
         outlink_type = "outlinks_internal" if is_internal else "outlinks_external"
         mask = list_to_mask(follow_keys)
@@ -181,7 +171,9 @@
             follow['combinations'][key] += 1
 
         # internal outlinks
-        if is_internal:
+        # still need dest url id check since we can have internal url
+        # blocked by robots.txt
+        if is_internal and url_dst > 0:
             # add this link's dest to the processed set
             document['processed_outlink_url'].add(url_dst)
 
