from __future__ import absolute_import

<<<<<<< HEAD
import copy
=======
import inspect

>>>>>>> c06f6e5a
import hashlib
import json
import logging
import multiprocessing
import re
import traceback

import simpleflow.task as base_task
import swf.exceptions
import swf.format
import swf.models
import swf.models.decision
from simpleflow import (
    exceptions,
    executor,
    futures,
    task,
)
from simpleflow.activity import Activity, PRIORITY_NOT_SET
from simpleflow.base import Submittable
from simpleflow.history import History
from simpleflow.marker import Marker
from simpleflow.signal import WaitForSignal
from simpleflow.swf import constants
from simpleflow.swf.helpers import swf_identity
from simpleflow.swf.task import ActivityTask, WorkflowTask, SignalTask, MarkerTask, SwfTask
from simpleflow.utils import (
    hex_hash,
    issubclass_,
    json_dumps,
    json_loads_or_raw,
    retry,
)
from simpleflow.workflow import Workflow
from swf.core import ConnectedSWFObject

logger = logging.getLogger(__name__)

__all__ = ['Executor']


# if "poll_for_activity_task" doesn't contain a "taskToken"
# key, then retry ; it happens (not often) that the decider
# doesn't get the scheduled task while it should...
@retry.with_delay(nb_times=3,
                  delay=retry.exponential,
                  on_exceptions=KeyError)
def run_fake_activity_task(domain, task_list, result):
    conn = ConnectedSWFObject().connection
    resp = conn.poll_for_activity_task(
        domain,
        task_list,
        identity=swf_identity(),
    )
    conn.respond_activity_task_completed(
        resp['taskToken'],
        result,
    )


# TODO: test that correctly! At the time of writing this I don't have any real
# world crawl containing child workflows, so this is not guaranteed to work the
# first time, and it's a bit hard to test end-to-end even with moto.mock_swf
# (child workflows are not really well supported there too).
# ---
# if "poll_for_decision_task" doesn't contain a "taskToken"
# key, then retry ; it happens (not often) that the decider
# doesn't get the scheduled task while it should...
@retry.with_delay(nb_times=3,
                  delay=retry.exponential,
                  on_exceptions=KeyError)
def run_fake_child_workflow_task(domain, task_list, result=None):
    conn = ConnectedSWFObject().connection
    resp = conn.poll_for_decision_task(
        domain,
        task_list,
        identity=swf_identity(),
    )
    conn.respond_decision_task_completed(
        resp['taskToken'],
        decisions=[
            {
                'decisionType': 'CompleteWorkflowExecution',
                'completeWorkflowExecutionDecisionAttributes': {
                    'result': result,
                },
            }
        ]
    )


def run_fake_task_worker(domain, task_list, former_event):
    if former_event['type'] == 'activity':
        worker_proc = multiprocessing.Process(
            target=run_fake_activity_task,
            args=(
                domain,
                task_list,
                former_event['result'],
            ),
        )
    elif former_event['type'] == 'child_workflow':
        worker_proc = multiprocessing.Process(
            target=run_fake_child_workflow_task,
            args=(
                domain,
                task_list,
            ),
            kwargs={
                'result': former_event['result'],
            },
        )
    else:
        raise Exception('Wrong event type {}'.format(former_event['type']))

    worker_proc.start()


class TaskRegistry(dict):
    """This registry tracks tasks and assign them an integer identifier.

    """

    def add(self, a_task):
        """
        ID's are assigned sequentially by incrementing an integer. They start
        from 1.

        :type a_task: ActivityTask | WorkflowTask
        :returns:
            :rtype: int.

        """
        name = a_task.name
        self[name] = self.setdefault(name, 0) + 1

        return self[name]


class Executor(executor.Executor):
    """
    Manage a workflow's execution with Amazon SWF. It replays the workflow's
    definition from the start until it blocks (i.e. raises
    :py:class:`exceptions.ExecutionBlocked`).

    SWF stores the history of all events that occurred in the workflow and
    passes it to the executor. Only one executor handles a workflow at a time.
    It means the history is consistent and there is no concurrent modifications
    on the execution of the workflow.

    :ivar domain: domain
    :type domain: swf.models.domain.Domain
    :ivar task_list: task list
    :type task_list: Optional[str]
    :ivar repair_with: previous history to use for repairing
    :type repair_with: Optional[simpleflow.history.History]
    :ivar force_activities: regex with activities to force
    :type _history: History

    """

    def __init__(self, domain, workflow_class, task_list=None, repair_with=None,
                 force_activities=None):
        super(Executor, self).__init__(workflow_class)
        self._history = None
        self._execution_context = {}
        self.domain = domain
        self.task_list = task_list
        self.repair_with = repair_with
        if force_activities:
            self.force_activities = re.compile(force_activities)
        else:
            self.force_activities = None

    # noinspection PyAttributeOutsideInit
    def reset(self):
        """
        Clears the state of the execution.

        It is required to ensure the id of the tasks are assigned the same way
        on each replay.

        """
        self._open_activity_count = 0
        self._decisions = []
        self._append_timer = False  # Append an immediate timer decision
        self._tasks = TaskRegistry()
        self._idempotent_tasks_to_submit = set()
        self._execution = None
        self.current_priority = None
        self.create_workflow()

    def _make_task_id(self, a_task, *args, **kwargs):
        """
        Assign a new ID to *a_task*.

        :type a_task: ActivityTask | WorkflowTask
        :returns:
            String with at most 256 characters.
        :rtype: str

        """
        if not a_task.idempotent:
            # If idempotency is False or unknown, let's generate a task id by
            # incrementing an id after the a_task name.
            # (default strategy, backwards compatible with previous versions)
            suffix = self._tasks.add(a_task)
        else:
            # If a_task is idempotent, we can do better and hash arguments.
            # It makes the workflow resistant to retries or variations on the
            # same task name (see #11).
            arguments = json_dumps({"args": args, "kwargs": kwargs}, sort_keys=True)
            suffix = hashlib.md5(arguments.encode('utf-8')).hexdigest()

        if isinstance(a_task, (WorkflowTask,)):
            # Some task types must have globally unique names.
            suffix = '{}--{}--{}'.format(self._workflow_id, hex_hash(self._run_id), suffix)

        task_id = '{name}-{suffix}'.format(name=a_task.name, suffix=suffix)
        if len(task_id) > 256:  # Better safe than sorry...
            task_id = task_id[0:223] + "-" + hashlib.md5(task_id.encode('utf-8')).hexdigest()

        return task_id

    def _get_future_from_activity_event(self, event):
        """Maps an activity event to a Future with the corresponding state.

        :param event: activity event
        :type  event: dict[str, Any]
        :rtype: futures.Future

        """
        future = futures.Future()  # state is PENDING.
        state = event['state']

        if state == 'scheduled':
            pass
        elif state == 'schedule_failed':
            if event['cause'] == 'ACTIVITY_TYPE_DOES_NOT_EXIST':
                activity_type = swf.models.ActivityType(
                    self.domain,
                    name=event['activity_type']['name'],
                    version=event['activity_type']['version'])
                logger.info('creating activity type {} in domain {}'.format(
                    activity_type.name,
                    self.domain.name))
                try:
                    activity_type.save()
                except swf.exceptions.AlreadyExistsError:
                    logger.info(
                        'oops: Activity type {} in domain {} already exists, creation failed, continuing...'.format(
                            activity_type.name,
                            self.domain.name))
                return None
            logger.info('failed to schedule {}: {}'.format(
                event['activity_type']['name'],
                event['cause'],
            ))
            return None
        elif state == 'started':
            future.set_running()
        elif state == 'completed':
            result = event['result']
            future.set_finished(json_loads_or_raw(result))
        elif state == 'canceled':
            future.set_cancelled()
        elif state == 'failed':
            exception = exceptions.TaskFailed(
                name=event['id'],
                reason=event['reason'],
                details=event.get('details'))
            future.set_exception(exception)
        elif state == 'timed_out':
            exception = exceptions.TimeoutError(
                event['timeout_type'],
                event['timeout_value'])
            future.set_exception(exception)

        return future

    def _get_future_from_child_workflow_event(self, event):
        """Maps a child workflow event to a Future with the corresponding
        state.

        :param event: child workflow event
        :type  event: dict[str, Any]
        """
        future = futures.Future()
        state = event['state']

        if state == 'start_initiated':
            pass  # future._state = futures.PENDING
        elif state == 'start_failed':
            if event['cause'] == 'WORKFLOW_TYPE_DOES_NOT_EXIST':
                workflow_type = swf.models.WorkflowType(
                    self.domain,
                    name=event['name'],
                    version=event['version'],
                )
                logger.info('Creating workflow type {} in domain {}'.format(
                    workflow_type.name,
                    self.domain.name,
                ))
                try:
                    workflow_type.save()
                except swf.exceptions.AlreadyExistsError:
                    # Could have be created by a concurrent workflow execution.
                    pass
                return None
            future.set_exception(exceptions.TaskFailed(
                name=event['id'],
                reason=event['cause'],
                details=event.get('details'),
            ))
        elif state == 'started':
            future.set_running()
        elif state == 'completed':
            future.set_finished(json_loads_or_raw(event['result']))
        elif state == 'failed':
            future.set_exception(exceptions.TaskFailed(
                name=event['id'],
                reason=event['reason'],
                details=event.get('details'),
            ))
        elif state == 'timed_out':
            future.set_exception(exceptions.TimeoutError(
                event['timeout_type'],
                None,
            ))
        elif state == 'canceled':
            future.set_exception(exceptions.TaskCanceled(
                event.get('details'),
            ))
        elif state == 'terminated':
            future.set_exception(exceptions.TaskTerminated())

        return future

    def _get_future_from_marker_event(self, a_task, event):
        """Maps a marker event to a Future with the corresponding
        state.

        :param a_task: currently unused
        :type a_task:
        :param event: marker event
        :type  event: dict[str, Any]
        :rtype: futures.Future
        """
        future = futures.Future()
        if not event:
            return future
        state = event['state']
        if state == 'recorded':
            future.set_finished(event['details'])
        elif state == 'failed':
            future.set_exception(exceptions.TaskFailed(
                name=event['name'],
                reason=event['cause'],
            ))

        return future

    def get_future_from_signal_event(self, a_task, event):
        """Maps a signal event to a Future with the corresponding
        state.

        :param a_task: currently unused
        :type a_task: Optional[SignalTask]
        :param event: signal event
        :type  event: dict[str, Any]
        :rtype: futures.Future
        """
        future = futures.Future()
        if not event:
            return future
        state = event['state']
        if state == 'signaled':
            future.set_finished(event['input'])

        return future

    def get_future_from_external_workflow_event(self, a_task, event):
        """Maps an external workflow event to a Future with the corresponding
        state.

        :param a_task: currently unused
        :type a_task:
        :param event: external workflow event
        :type  event: dict[str, Any]
        :rtype: futures.Future
        """
        future = futures.Future()
        if not event:
            return future
        state = event['state']
        if state == 'signal_execution_initiated':
            # Don't re-initiate signal sending
            future.set_running()
        elif state == 'execution_signaled':
            future.set_finished(event['input'])
        elif state == 'signal_execution_failed':
            future.set_exception(exceptions.TaskFailed(
                name=event['name'],
                reason=event['cause'],
            ))

        return future

    def get_future_from_signal(self, signal_name):
        """

        :param signal_name:
        :type signal_name: str
        :return:
        :rtype: futures.Future
        """
        event = self._history.signals.get(signal_name)
        return self.get_future_from_signal_event(None, event)

    def find_activity_event(self, a_task, history):
        """
        Get the event corresponding to a activity task, if any.

        :param a_task:
        :type a_task: ActivityTask
        :param history:
        :type history: simpleflow.history.History
        :return:
        :rtype: Optional[dict[str, Any]]
        """
        activity = history.activities.get(a_task.id)
        return activity

    def find_child_workflow_event(self, a_task, history):
        """
        Get the event corresponding to a child workflow, if any.

        :param a_task:
        :type a_task: WorkflowTask
        :param history:
        :type history: simpleflow.history.History
        :return:
        :rtype: Optional[dict]
        """
        return history.child_workflows.get(a_task.id)

    def find_signal_event(self, a_task, history):
        """
        Get the event corresponding to a signal, if any.

        :param a_task:
        :type a_task: SignalTask
        :param history:
        :type history: simpleflow.history.History
        :return:
        :rtype: Optional[dict]
        """
        # FIXME could look directly in signaled_workflows?
        event = history.signals.get(a_task.name)
        if not event:
            if a_task.workflow_id is None:  # Broadcast, should be in signals
                return None
            signaled_workflows = history.signaled_workflows.get(a_task.name, [])
            for w in signaled_workflows:
                if w['workflow_id'] == a_task.workflow_id and (a_task.run_id is None or w['run_id'] == a_task.run_id):
                    event = w
                    break
        return event

    def find_marker_event(self, a_task, history):
        """
        Get the event corresponding to a activity task, if any.

        :param a_task:
        :type a_task: MarkerTask
        :param history:
        :type history: simpleflow.history.History
        :return:
        :rtype: Optional[dict[str, Any]]
        """
        json_details = a_task.get_json_details()
        marker_list = history.markers.get(a_task.name)
        if not marker_list:
            return None
        marker_list = list(
            filter(
                lambda m: m['state'] == 'recorded' and m['details'] == json_details,
                marker_list
            )
        )
        return marker_list[-1] if marker_list else None

    TASK_TYPE_TO_EVENT_FINDER = {
        ActivityTask: find_activity_event,
        WorkflowTask: find_child_workflow_event,
        SignalTask: find_signal_event,
        MarkerTask: find_marker_event,
    }

    def find_event(self, a_task, history):
        """
        Get the event corresponding to an activity or child workflow, if any
        :param a_task:
        :type a_task: ActivityTask | WorkflowTask | SignalTask
        :param history:
        :type history: simpleflow.history.History
        :return:
        :rtype: Optional[dict]
        """
        for typ in inspect.getmro(type(a_task)):
            finder = self.TASK_TYPE_TO_EVENT_FINDER.get(typ)
            if finder:
                return finder(self, a_task, history)
        raise TypeError('invalid type {} for task {}'.format(
            type(a_task), a_task))

    def resume_activity(self, a_task, event):
        """
        Resume an activity task.
        :param a_task:
        :type a_task: ActivityTask
        :param event:
        :type event: dict
        :return:
        :rtype: futures.Future | None
        """
        future = self._get_future_from_activity_event(event)
        if not future:  # schedule failed, maybe OK later.
            return None

        if not future.finished:  # Still pending or running...
            return future

        if future.exception is None:  # Result available!
            return future

        # Compare number of retries in history with configured max retries
        # NB: we used to do a strict comparison (==), but that can lead to
        # infinite retries in case the code is redeployed with a decreased
        # retry limit and a workflow has a already crossed the new limit. So
        # ">=" is better there.
        if event.get('retry', 0) >= a_task.activity.retry:
            if a_task.activity.raises_on_failure:
                raise exceptions.TaskException(a_task, future.exception)
            return future  # with future.exception set.

        # Otherwise retry the task by scheduling it again.
        return None  # means the task is not in SWF.

    def resume_child_workflow(self, a_task, event):
        """
        Resume a child workflow.

        :param a_task:
        :type a_task: WorkflowTask
        :param event:
        :type event: dict
        :return:
        :rtype: Optional[simpleflow.futures.Future]
        """
        future = self._get_future_from_child_workflow_event(event)

        if not future:
            # WORKFLOW_TYPE_DOES_NOT_EXIST, will be created
            return None

        if future.finished and future.exception:
            raise future.exception

        return future

    def schedule_task(self, a_task, task_list=None):
        """
        Let a task schedule itself.
        If too many decisions are in flight, add a timer decision and raise ExecutionBlocked.
        :param a_task:
        :type a_task: ActivityTask | WorkflowTask | SignalTask | MarkerTask
        :param task_list:
        :type task_list: Optional[str]
        :raise: exceptions.ExecutionBlocked if too many decisions waiting
        """

        if a_task.idempotent:
            task_identifier = (type(a_task), self.domain, a_task.id)
            if task_identifier in self._idempotent_tasks_to_submit:
                logger.debug('Not resubmitting task {}'.format(a_task.name))
                return
            self._idempotent_tasks_to_submit.add(task_identifier)

        # if isinstance(a_task, SignalTask):
        #     if a_task.workflow_id is None:
        #         a_task.workflow_id = self._execution_context['workflow_id']
        #         if a_task.run_id is None:
        #             a_task.run_id = self._execution_context['run_id']

        # NB: ``decisions`` contains a single decision.
        decisions = a_task.schedule(self.domain, task_list, priority=self.current_priority)

        # Ready to schedule
        if isinstance(a_task, ActivityTask):
            self._open_activity_count += 1
        elif isinstance(a_task, MarkerTask):
            self._append_timer = True  # markers don't generate decisions, so force a wake-up timer

        # Check if we won't violate the 1MB limit on API requests ; if so, do NOT
        # schedule the requested task and block execution instead, with a timer
        # to wake up the workflow immediately after completing these decisions.
        # See: http://docs.aws.amazon.com/amazonswf/latest/developerguide/swf-dg-limits.html
        request_size = len(json.dumps(self._decisions + decisions))
        # We keep a 5kB of error margin for headers, json structure, and the
        # timer decision, and 32kB for the context, even if we don't use it now.
        if request_size > constants.MAX_REQUEST_SIZE - 5000 - 32000:
            # TODO: at this point we may check that self._decisions is not empty
            # If it's the case, it means that a single decision was weighting
            # more than 900kB, so we have bigger problems.
            self._append_timer = True
            raise exceptions.ExecutionBlocked()

        self._decisions.extend(decisions)

        # Check if we won't exceed max decisions -1
        # TODO: if we had exactly MAX_DECISIONS - 1 to take, this will wake up
        # the workflow for no reason. Evaluate if we can do better.
        if len(self._decisions) == constants.MAX_DECISIONS - 1:
            # We add a timer to wake up the workflow immediately after
            # completing these decisions.
            self._append_timer = True
            raise exceptions.ExecutionBlocked()

    def _add_start_timer_decision(self, id):
        timer = swf.models.decision.TimerDecision(
            'start',
            id=id,
            start_to_fire_timeout='0')
        self._decisions.append(timer)

    EVENT_TYPE_TO_FUTURE = {
        'activity': resume_activity,
        'child_workflow': resume_child_workflow,
        'signal': get_future_from_signal_event,
        'external_workflow': get_future_from_external_workflow_event,
        'marker': _get_future_from_marker_event,
    }

    def resume(self, a_task, *args, **kwargs):
        """Resume the execution of a task.
        Called by `submit`.

        If the task was scheduled, returns a future that wraps its state,
        otherwise schedules it.
        If in repair mode, we may fake the task to repair from the previous history.

        :param a_task:
        :type a_task: ActivityTask | WorkflowTask | SignalTask
        :param args:
        :param args: list
        :type kwargs:
        :type kwargs: dict
        :rtype: futures.Future
        :raise: exceptions.ExecutionBlocked if open activities limit reached
        """

        if not a_task.id:  # Can be already set (WorkflowTask)
            a_task.id = self._make_task_id(a_task, *args, **kwargs)
        event = self.find_event(a_task, self._history)
        logger.debug('executor: resume {}, event={}'.format(a_task, event))
        future = None

        # in repair mode, check if we absolutely want to re-execute this task
        force_execution = (self.force_activities and
                           self.force_activities.search(a_task.id))

        # try to fill in the blanks with the workflow we're trying to repair if any
        # TODO: maybe only do that for idempotent tasks?? (not enough information to decide?)
        if not event and self.repair_with and not force_execution:
            # try to find a former event matching this task
            former_event = self.find_event(a_task, self.repair_with)
            # ... but only keep the event if the task was successful
            if former_event and former_event['state'] == 'completed':
                logger.info(
                    'faking task completed successfully in previous '
                    'workflow: {}'.format(former_event['id'])
                )
                json_hash = hashlib.md5(json_dumps(former_event).encode('utf-8')).hexdigest()
                fake_task_list = "FAKE-" + json_hash

                # schedule task on a fake task list
                self.schedule_task(a_task, task_list=fake_task_list)
                future = futures.Future()

                # start a dedicated process to handle the fake activity
                run_fake_task_worker(self.domain.name, fake_task_list, former_event)

        # back to normal execution flow
        if event:
            ttf = self.EVENT_TYPE_TO_FUTURE.get(event['type'])
            if ttf:
                future = ttf(self, a_task, event)
            if event['type'] == 'activity':
                if future and future.state in (futures.PENDING, futures.RUNNING):
                    self._open_activity_count += 1

        if not future:
            self.schedule_task(a_task, task_list=self.task_list)
            future = futures.Future()  # return a pending future.

        if self._open_activity_count == constants.MAX_OPEN_ACTIVITY_COUNT:
            logger.warning('limit of {} open activities reached'.format(
                constants.MAX_OPEN_ACTIVITY_COUNT))
            raise exceptions.ExecutionBlocked

        return future

    def _compute_priority(self, priority_set_on_submit, a_task):
        """
        Computes the correct task priority, with the following precedence (first
        is better/preferred):
        - priority set with self.submit(..., __priority=<N>)
        - priority set on the activity task decorator if any
        - priority set on the workflow execution
        - None otherwise

        :param priority_set_on_submit:
        :type  priority_set_on_submit: str|int|PRIORITY_NOT_SET

        :param a_task:
        :type  a_task: ActivityTask|WorkflowTask

        :returns: the priority for this task
        :rtype: str|int|None
        """
        if priority_set_on_submit is not PRIORITY_NOT_SET:
            return priority_set_on_submit
        elif isinstance(a_task, ActivityTask) and a_task.activity.task_priority is not PRIORITY_NOT_SET:
            return a_task.activity.task_priority
        elif self._workflow.task_priority is not PRIORITY_NOT_SET:
            return self._workflow.task_priority
        return None

    def submit(self, func, *args, **kwargs):
        """Register a function and its arguments for asynchronous execution.

        ``*args`` and ``**kwargs`` must be serializable in JSON.
        :type func: simpleflow.base.Submittable | Activity | Workflow

        """
        # NB: we don't set self.current_priority here directly, because we need
        # to extract it from the underlying Activity() if it's not passed to
        # self.submit() ; we DO need to pop the "__priority" kwarg though, so it
        # doesn't pollute the rest of the code.
        priority_set_on_submit = kwargs.pop("__priority", PRIORITY_NOT_SET)

        # casts simpleflow.task.*Task to their equivalent in simpleflow.swf.task
        if not isinstance(func, SwfTask):
            if isinstance(func, base_task.ActivityTask):
                func = ActivityTask.from_generic_task(func)
            elif isinstance(func, base_task.WorkflowTask):
                func = WorkflowTask.from_generic_task(func)
            elif isinstance(func, base_task.SignalTask):
                func = SignalTask.from_generic_task(func, self._workflow_id, self._run_id, None, None)
            elif isinstance(func, base_task.MarkerTask):
                func = MarkerTask.from_generic_task(func)

        try:
            # do not use directly "Submittable" here because we want to catch if
            # we don't have an instance from a class known to work under simpleflow.swf
            if isinstance(func, (ActivityTask, WorkflowTask, SignalTask, MarkerTask)):
                # no need to wrap it, already wrapped in the correct format
                a_task = func
            elif isinstance(func, Activity):
                a_task = ActivityTask(func, *args, **kwargs)
            elif issubclass_(func, Workflow):
                a_task = WorkflowTask(self, func, *args, **kwargs)
            elif isinstance(func, WaitForSignal):
                future = self.get_future_from_signal(func.signal_name)
                logger.debug('submitted WaitForSignalTask({}): future={}'.format(func.signal_name, future))
                return future
            elif isinstance(func, Submittable):
                raise TypeError(
                    'invalid type Submittable {} for {} (you probably wanted a simpleflow.swf.task.*Task)'.format(
                        type(func), func))
            else:
                raise TypeError('invalid type {} for {}'.format(
                    type(func), func))
        except exceptions.ExecutionBlocked:
            return futures.Future()

        # extract priority now that we have a *Task
        self.current_priority = self._compute_priority(priority_set_on_submit, a_task)

        # finally resume task
        return self.resume(a_task, *a_task.args, **a_task.kwargs)

    # TODO: check if really used or remove it
    def map(self, callable, iterable):
        """Submit *callable* with each of the items in ``*iterables``.

        All items in ``*iterables`` must be serializable in JSON.

        """
        iterable = task.get_actual_value(iterable)
        return super(Executor, self).map(callable, iterable)

    # TODO: check if really used or remove it
    def starmap(self, callable, iterable):
        iterable = task.get_actual_value(iterable)
        return super(Executor, self).starmap(callable, iterable)

    def replay(self, decision_response, decref_workflow=True):
        """Replay the workflow from the start until it blocks.
        Called by the DeciderWorker.

        :param decision_response: an object wrapping the PollForDecisionTask response
        :type  decision_response: swf.responses.Response
        :param decref_workflow : Decref workflow once replay is done (to save memory)
        :type decref_workflow : boolean

        :returns: a list of decision and a context dict (obsolete, empty)
        :rtype: ([swf.models.decision.base.Decision], dict)
        """
        self.reset()

        history = decision_response.history
        self._history = History(history)
        self._history.parse()
        self.build_execution_context(decision_response)
        self._execution = decision_response.execution

        workflow_started_event = history[0]
        input = workflow_started_event.input
        if input is None:
            input = {}
        args = input.get('args', ())
        kwargs = input.get('kwargs', {})

        self.before_replay()
        try:
            self.propagate_signals()
            result = self.run_workflow(*args, **kwargs)
        except exceptions.ExecutionBlocked:
            logger.info('{} open activities ({} decisions)'.format(
                self._open_activity_count,
                len(self._decisions),
            ))
            self.after_replay()
            if decref_workflow:
                self.decref_workflow()
            if self._append_timer:
                self._add_start_timer_decision('_simpleflow_wake_up_timer')
            return self._decisions, {}
        except exceptions.TaskException as err:
            reason = 'Workflow execution error in task {}: "{}"'.format(
                err.task.name,
                getattr(err.exception, 'reason', repr(err.exception)))
            logger.exception(reason)

            details = getattr(err.exception, 'details', None)
            self.on_failure(reason, details)

            decision = swf.models.decision.WorkflowExecutionDecision()
            decision.fail(
                reason=swf.format.reason(reason),
                details=swf.format.details(details),
            )
            self.after_closed()
            if decref_workflow:
                self.decref_workflow()
            return [decision], {}

        except Exception as err:
            reason = 'Cannot replay the workflow: {}({})'.format(
                err.__class__.__name__,
                err,
            )

            tb = traceback.format_exc()
            details = 'Traceback:\n{}'.format(tb)
            logger.exception(reason + '\n' + details)

            self.on_failure(reason)

            decision = swf.models.decision.WorkflowExecutionDecision()
            decision.fail(
                reason=swf.format.reason(reason),
                details=swf.format.details(details),
            )
            self.after_closed()
            if decref_workflow:
                self.decref_workflow()
            return [decision], {}

        self.after_replay()
        decision = swf.models.decision.WorkflowExecutionDecision()
        decision.complete(result=swf.format.result(json_dumps(result)))
        self.on_completed()
        self.after_closed()
        if decref_workflow:
            self.decref_workflow()
        return [decision], {}

    def decref_workflow(self):
        """
        Set the `_workflow` ivar to None in the hope of reducing memory consumption.
        """
        self._workflow = None

    def before_replay(self):
        return self._workflow.before_replay(self._history)

    def after_replay(self):
        return self._workflow.after_replay(self._history)

    def after_closed(self):
        return self._workflow.after_closed(self._history)

    def on_failure(self, reason, details=None):
        try:
            self._workflow.on_failure(self._history, reason, details)
        except NotImplementedError:
            pass

    def on_completed(self):
        try:
            self._workflow.on_completed(self._history)
        except NotImplementedError:
            pass

    def fail(self, reason, details=None):
        self.on_failure(reason, details)

        decision = swf.models.decision.WorkflowExecutionDecision()
        decision.fail(
            reason=swf.format.reason(
                'Workflow execution failed: {}'.format(reason)),
            details=swf.format.details(details),
        )

        self._decisions.append(decision)
        raise exceptions.ExecutionBlocked('workflow execution failed')

    def run(self, decision_response):
        return self.replay(decision_response)

    def get_execution_context(self):
        return self._execution_context

    def build_execution_context(self, decision_response):
        """
        Extract data from the execution and history.
        :param decision_response:
        :type  decision_response: swf.responses.Response
        """
        execution = decision_response.execution
        if not execution:
            # For tests that don't provide an execution object.
            return

        history = decision_response.history
        workflow_started_event = history[0]
        self._execution_context = dict(
            name=execution.workflow_type.name,
            version=execution.workflow_type.version,
            workflow_id=execution.workflow_id,
            run_id=execution.run_id,
            tag_list=getattr(workflow_started_event, 'tag_list', None) or [],  # attribute is absent if no tagList
            continued_execution_run_id=getattr(workflow_started_event, 'continued_execution_run_id', None),
            parent_workflow_id=getattr(workflow_started_event, 'parent_workflow_execution', {}).get('workflowId'),
            parent_run_id=getattr(workflow_started_event, 'parent_workflow_execution', {}).get('runId'),
        )

    @property
    def _workflow_id(self):
        return self._execution_context.get('workflow_id')

    @property
    def _run_id(self):
        return self._execution_context.get('run_id')

    def signal(self, name, workflow_id=None, run_id=None, propagate=True, *args, **kwargs):
        """
        Send a signal.
        :param name:
        :param workflow_id:
        :param run_id:
        :param propagate:
        :param args:
        :param kwargs:
        :return:
        """
        logger.debug('signal: name={name}, workflow_id={workflow_id}, run_id={run_id}, propagate={propagate}'.format(
            name=name,
            workflow_id=workflow_id if workflow_id else self._workflow_id,
            run_id=run_id if workflow_id else self._run_id,
            propagate=propagate,
        ))

        extra_input = {'__propagate': False} if not propagate else None
        return SignalTask(
            name,
            workflow_id=workflow_id if workflow_id else self._workflow_id,
            run_id=run_id if workflow_id else self._run_id,
            extra_input=extra_input,
            *args,
            **kwargs
        )

    def wait_signal(self, name):
        logger.debug('{} - wait_signal({})'.format(self._workflow_id, name))
        return WaitForSignal(name)

    def propagate_signals(self):
        """
        Send every signals we got to our parent and children.
        Don't send to workflows present in history.signaled_workflows.
        """
        history = self._history
        if not history.signals:
            return

        known_workflows_ids = []
        if self._execution_context['parent_workflow_id']:
            known_workflows_ids.append(
                (self._execution_context['parent_workflow_id'], self._execution_context['parent_run_id'])
            )
        known_workflows_ids.extend(
            (w['workflow_id'], w['run_id']) for w in history.child_workflows.values() if w['state'] == 'started'
        )

        known_workflows_ids = frozenset(known_workflows_ids)

        for signal in history.signals.values():
            input = signal['input']
            propagate = input.get('__propagate', True)
            if not propagate:
                continue
            name = signal['name']
            orig_workflow_id = input.get('__workflow_id')
            orig_run_id = input.get('__run_id')

            input = {
                'args': input.get('args'),
                'kwargs': input.get('kwargs'),
                '__workflow_id': self._workflow_id,
                '__run_id': self._run_id,
            }
            sender = (
                signal['external_workflow_id'] or orig_workflow_id,
                signal['external_run_id'] or orig_run_id
            )
            signaled_workflows_ids = set(
                (w['workflow_id'], w['run_id']) for w in history.signaled_workflows[name]
            )
            signaled_workflows_ids.add((orig_workflow_id, orig_run_id))
            not_signaled_workflows_ids = list(known_workflows_ids - signaled_workflows_ids - {sender})
            for workflow_id, run_id in not_signaled_workflows_ids:
                try:
                    self._execution.signal(
                        signal_name=name,
                        input=input,
                        workflow_id=workflow_id,
                        run_id=run_id,
                    )
                except swf.models.workflow.WorkflowExecutionDoesNotExist:
                    logger.info('Workflow {} {} disappeared'.format(workflow_id, run_id))

    def record_marker(self, name, details=None):
        return MarkerTask(name, details)

    def list_markers(self, all=False):
        if all:
            return [
                Marker(m['name'], json_loads_or_raw(m['details']))
                for ml in self._history.markers.values() for m in ml
            ]
        rc = []
        for ml in self._history.markers.values():
            m = ml[-1]
            if m['state'] == 'recorded':
                rc.append(Marker(m['name'], json_loads_or_raw(m['details'])))
        return rc

    def get_event_details(self, event_type, event_name):
        if event_type == 'signal':
            return self._history.signals.get(event_name)
        elif event_type == 'marker':
            marker_list = self._history.markers.get(event_name)
            if not marker_list:
                return None
            marker_list = list(
                filter(
                    lambda m: m['state'] == 'recorded',
                    marker_list
                )
            )
            if not marker_list:
                return None
            # Make pleasing details
            marker = copy.copy(marker_list[-1])
            marker['details'] = json_loads_or_raw(marker['details'])
            return marker
        else:
            raise ValueError('Unimplemented type {!r} for get_event_details'.format(
                event_type
            ))<|MERGE_RESOLUTION|>--- conflicted
+++ resolved
@@ -1,11 +1,8 @@
 from __future__ import absolute_import
 
-<<<<<<< HEAD
 import copy
-=======
 import inspect
 
->>>>>>> c06f6e5a
 import hashlib
 import json
 import logging
