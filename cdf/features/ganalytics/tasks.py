--- conflicted
+++ resolved
@@ -1,9 +1,6 @@
 import os
 import gzip
-<<<<<<< HEAD
-=======
 import datetime
->>>>>>> bbe109f2
 import json
 
 from cdf.features.main.streams import IdStreamDef, InfosStreamDef
@@ -88,11 +85,7 @@
             os.path.join(tmp_dir, f)
         )
 
-<<<<<<< HEAD
-    metadata = json.loads(open(os.path.join(tmp_dir, 'analytics.meta.json')).read())
-=======
     metadata = load_analytics_metadata(tmp_dir)
->>>>>>> bbe109f2
     # Advise the workflow that we need to send data to the remote db
     # through the api by calling a feature endpoint (prefixed by its revision)
     return {
@@ -111,8 +104,6 @@
         ]
     }
 
-<<<<<<< HEAD
-=======
 
 def load_analytics_metadata(tmp_dir):
     """Load the analytics metadata and returns it as a dict.
@@ -122,8 +113,6 @@
     """
     return json.loads(open(os.path.join(tmp_dir, 'analytics.meta.json')).read())
 
-
->>>>>>> bbe109f2
 
 @with_temporary_dir
 @feature_enabled('ganalytics')
