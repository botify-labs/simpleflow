--- conflicted
+++ resolved
@@ -60,11 +60,6 @@
         "type": _STRING_TYPE,
         "settings": {_NOT_ANALYZED}
     },
-<<<<<<< HEAD
-=======
-    "meta_noindex": {"type": _BOOLEAN_TYPE},
-    "meta_nofollow": {"type": _BOOLEAN_TYPE},
->>>>>>> f0f80683
     "host": {
         "type": _STRING_TYPE,
         "settings": {_NOT_ANALYZED}
