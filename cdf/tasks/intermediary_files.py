--- conflicted
+++ resolved
@@ -50,25 +50,18 @@
     # lazily open files
     file_created = {}
     for i, entry in enumerate(generator):
-<<<<<<< HEAD
-        f_list[entry[1]].write(str(entry[0]) + '\t' + '\t'.join(str(k) for k in entry[2:]) + '\n')
-
-    # Close files
-    for f in f_list.itervalues():
-        f.close()
-
-    for counter_filename in filenames.values():
-=======
         # TODO remove hard coded index
         link_type = entry[1]
         if link_type not in file_created:
             file_created[link_type] = gzip.open(os.path.join(tmp_dir, filenames[link_type]), 'w')
         file_created[link_type].write(str(entry[0]) + '\t' + '\t'.join(str(k) for k in entry[2:]) + '\n')
 
+    for _f in file_created.itervalues():
+        _f.close()
+
     # push all created files to s3
     for counter_file in file_created.values():
         counter_filename = os.path.basename(counter_file.name)
->>>>>>> dd3dfb52
         push_file(
             os.path.join(s3_uri, counter_filename),
             os.path.join(tmp_dir, counter_filename),
