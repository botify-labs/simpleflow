from elasticsearch import Elasticsearch

from cdf.constants import URLS_DATA_MAPPING
from cdf.exceptions import ElasticSearchIncompleteIndex
from cdf.utils.dict import deep_update
from cdf.utils.unicode import deep_clean
from cdf.streams.masks import follow_mask
from .constants import QUERY_FIELDS
from .utils import field_has_children, children_from_field


# TODO it's bad to implicitly use a object field
# `prepare` and `transform` should be extracted as a Transformer class
def prepare_error_links(query, code_kind, es_document):
    key = 'error_links'
    if key in es_document:
        for kind in es_document[key]:
            if code_kind == 'any' or kind == code_kind:
                # `urls` field is guaranteed to be a list, even if
                # it's a single url
                urls = es_document[key][kind]['urls']
                for url_id in urls:
                    query._urls_ids.add(url_id)


def transform_error_links(query, code_kind, es_document, attributes):
    key = 'error_links'
    if key in es_document:
        if key not in attributes:
            attributes[key] = {}
        # 3xx, 4xx or 5xx
        for kind in es_document[key]:
            if code_kind == 'any' or kind == code_kind:
                original = es_document[key][kind]
                if original['nb'] > 0:
                    attributes[key][kind] = {
                        'nb': original['nb'],
                        'urls': []
                    }
                    for url_id in original['urls']:
                        attributes[key][kind]['urls'].append(
                            query._id_to_url.get('{}:{}'.format(query.crawl_id, url_id))[0])


def prepare_redirects_from(query, es_document):
    if 'redirects_from' in es_document:
        for _r in es_document['redirects_from']:
            query._urls_ids.add(_r['url_id'])


def transform_redirects_from(query, es_document, attributes):
    if 'redirects_from' in es_document:
        attributes['redirects_from'] = []
        for _r in es_document['redirects_from']:
            attributes['redirects_from'].append({
                'http_code': _r['http_code'],
                'url': {
                    'url': query._id_to_url.get('{}:{}'.format(query.crawl_id, _r['url_id']))[0],
                    'crawled': True
                }
            })


def prepare_redirects_to(query, es_document, field="redirects_to"):
    if field in es_document and 'url_id' in es_document[field]:
        query._urls_ids.add(es_document[field]['url_id'])


def transform_redirects_to(query, es_document, attributes, field="redirects_to"):
    attributes[field] = None
    if field in es_document:
        if 'url_id' in es_document[field]:
            url, http_code = query._id_to_url.get('{}:{}'.format(query.crawl_id, es_document[field]['url_id']))
            attributes[field] = {
                'url': str(url),
                'crawled': http_code > 0
            }
        elif 'url' in es_document[field]:
            """
            It's an external url
            """
            attributes[field] = {
                'url': es_document[field]['url'],
                'crawled': False
            }


def prepare_canonical_from(query, es_document):
    if 'canonical_from' in es_document:
        query._urls_ids |= set(es_document['canonical_from'])


def transform_canonical_from(query, es_document, attributes):
    attributes['canonical_from'] = []
    if not 'canonical_from' in es_document:
        return
    for url_id in es_document['canonical_from']:
        attributes['canonical_from'].append({
            'url': query._id_to_url.get('{}:{}'.format(query.crawl_id, url_id))[0],
            'crawled': True
        })


def prepare_canonical_to(query, es_document):
    if 'canonical_to' in es_document:
        if 'url_id' in es_document['canonical_to']:
            query._urls_ids.add(es_document['canonical_to']['url_id'])


def transform_canonical_to(query, es_document, attributes):
    attributes['canonical_to'] = None
    if 'canonical_to' in es_document:
        if 'url_id' in es_document['canonical_to']:
            attributes['canonical_to'] = {
                'url': query._id_to_url.get('{}:{}'.format(query.crawl_id, es_document['canonical_to']['url_id']))[0],
                'crawled': True
            }
        else:
            attributes['canonical_to'] = {
                'url': es_document['canonical_to']['url'],
                'crawled': False
            }


def transform_resource_type(query, es_document, attributes):
    for item in es_document["tagging"]:
        if item["rev_id"] == query.revision_number:
            attributes['resource_type'] = item["resource_type"]
            return


def prepare_links(query, es_document, link_direction):
    for link_item in es_document.get(link_direction, []):
        query._urls_ids.add(link_item[0])


def transform_links(query, es_document, attributes, link_direction):
    if not link_direction in attributes:
        attributes[link_direction] = []
    for link_item in es_document.get(link_direction, []):
        mask = follow_mask(link_item[1])
        document_id = '{}:{}'.format(query.crawl_id, link_item[0])
        url, http_code = query._id_to_url.get(document_id, [None, None])
        if not url:
            continue
        if mask != ["follow"]:
            mask = ["nofollow_{}".format(_m) for _m in mask]
        attributes[link_direction].append(
            {
                'url': {
                    'url': str(url),
                    'crawled': http_code > 0
                },
                'status': mask,
                'nb_links': link_item[2]
            }
        )


def prepare_metadata_duplicate(query, es_document, link_type):
    if 'metadata_duplicate' in es_document and link_type in es_document['metadata_duplicate']:
        query._urls_ids |= set(es_document['metadata_duplicate'][link_type])


def transform_metadata_duplicate(query, es_document, attributes, link_type):
    if not 'metadata_duplicate' in attributes:
        attributes['metadata_duplicate'] = {}
    if not link_type in attributes['metadata_duplicate']:
        attributes['metadata_duplicate'][link_type] = []
    if not 'metadata_duplicate' in es_document or not link_type in es_document['metadata_duplicate']:
        return
    for url_id in es_document['metadata_duplicate'][link_type]:
        document_id = '{}:{}'.format(query.crawl_id, url_id)
        url, http_code = query._id_to_url.get(document_id)
        attributes['metadata_duplicate'][link_type].append(
            {
                'url': str(url),
                'crawled': http_code > 0
            }
        )

FIELDS_HOOKS = {
    'redirects_from': {
        'prepare': prepare_redirects_from,
        'transform': transform_redirects_from
    },
    'redirects_to': {
        'prepare': prepare_redirects_to,
        'transform': transform_redirects_to
    },
    'canonical_from': {
        'prepare': prepare_canonical_from,
        'transform': transform_canonical_from
    },
    'canonical_to': {
        'prepare': prepare_canonical_to,
        'transform': transform_canonical_to
    },
    'resource_type': {
        'fields': ["tagging"],
        'transform': transform_resource_type
    },
    'inlinks_internal': {
        'prepare': lambda query, es_document: prepare_links(query, es_document, 'inlinks_internal'),
        'transform': lambda query, es_document,
                            attributes: transform_links(query, es_document, attributes, 'inlinks_internal')
    },
    'outlinks_internal': {
        'prepare': lambda query, es_document: prepare_links(query, es_document, 'outlinks_internal'),
        'transform': lambda query, es_document,
                            attributes: transform_links(query, es_document, attributes, 'outlinks_internal')
    },
    'error_links.3xx': {
        'prepare': lambda query, es_document: prepare_error_links(query, '3xx', es_document),
        'transform': lambda query, es_document, attr: transform_error_links(query, '3xx', es_document, attr)
    },
    'error_links.4xx': {
        'prepare': lambda query, es_document: prepare_error_links(query, '4xx', es_document),
        'transform': lambda query, es_document, attr: transform_error_links(query, '4xx', es_document, attr)
    },
    'error_links.5xx': {
        'prepare': lambda query, es_document: prepare_error_links(query, '5xx', es_document),
        'transform': lambda query, es_document, attr: transform_error_links(query, '5xx', es_document, attr)
    },
    'error_links': {
        'prepare': lambda query, es_document: prepare_error_links(query, 'any', es_document),
        'transform': lambda query, es_document, attr: transform_error_links(query, 'any', es_document, attr)
    }
}

# Prepare metadata duplicate urls
for field in children_from_field('metadata_duplicate'):
    _, _f = field.split('.')
    FIELDS_HOOKS["metadata_duplicate.{}".format(_f)] = {
        'prepare': lambda query, es_document, field=_f: prepare_metadata_duplicate(query, es_document, field),
        'transform': lambda query, es_document, attributes, field=_f: transform_metadata_duplicate(query, es_document, attributes, field)
    }

# Set default values on nested objects
for nested_field, default in (('inlinks_nb', 0), ('outlinks_nb', 0),
                              ('metadata_nb', 0), ('metadata', []),
                              ('metadata_duplicate_nb', 0)):
    for field in children_from_field(nested_field):
        FIELDS_HOOKS[field] = {
            "default": default
        }


def predicate_not_null(filters):
    """
    Subobject cannot be checked with filter 'exists'
    We need to check the existence of one of the required subobject fields
    """
    if 'properties' in URLS_DATA_MAPPING["urls"]["properties"][filters["field"]]:
        _f = {"or": []}
        # TODO potential not managed `KeyError` here
        for field in URLS_DATA_MAPPING["urls"]["properties"][filters["field"]]["properties"]:
            _f["or"].append({"exists": {"field": "{}.{}".format(filters["field"], field)}})
        return _f
    else:
        return {
            "exists": {
                "field": filters['field']
            }
        }


def get_untouched_field(field):
    """Get the untouched field out of a `multi_field` element

    returns the original field if it's not a `multi_field`
    """
    if field in MULTI_FILEDS:
        return '%s.untouched' % field
    else:
        return field


# Elements that are of `multi_field` type
MULTI_FILEDS = [
    "metadata.h1",
    "metadata.h2",
    "metadata.description",
    "metadata.title",
]


PREDICATE_FORMATS = {
    'eq': lambda filters: {
        "term": {
            filters['field']: filters['value'],
        }
    },
    # 'starts' predicate should be applied on `untouched`
    'starts': lambda filters: {
        "prefix": {
            get_untouched_field(filters['field']): filters['value'],
        }
    },
    # 'ends' predicate should be applied on `untouched`
    'ends': lambda filters: {
        "regexp": {
            get_untouched_field(filters['field']): "@%s" % filters['value']
        }
    },
    'contains': lambda filters: {
        "regexp": {
            get_untouched_field(filters['field']): "@%s@" % filters['value']
        }
    },
    're': lambda filters: {
        "regexp": {
            filters['field']: filters['value']
        }
    },
    'gte': lambda filters: {
        "range": {
            filters['field']: {
                "from": filters['value'],
            }
        }
    },
    'gt': lambda filters: {
        "range": {
            filters['field']: {
                "from": filters['value'],
                "include_lower": False
            }
        }
    },
    'lte': lambda filters: {
        "range": {
            filters['field']: {
                "to": filters['value'],
            }
        }
    },
    'lt': lambda filters: {
        "range": {
            filters['field']: {
                "to": filters['value'],
                "include_upper": False
            }
        }
    },
    'between': lambda filters: {
        "range": {
            filters['field']: {
                "from": filters['value'][0],
                "to": filters['value'][1],
            }
        }
    },
    'not_null': lambda filters: predicate_not_null(filters),
}


def is_boolean_operation_filter(filter_dict):
    return isinstance(filter_dict, dict) and len(filter_dict) == 1 and filter_dict.keys()[0].lower() in ('and', 'or')


class Query(object):

<<<<<<< HEAD
    def __init__(self, es_location, es_index, es_doc_type, crawl_id, revision_number, query, start=0, limit=100):
=======
    def __init__(self, es_location, es_index, es_doc_type, crawl_id, revision_number,
                 query, start=0, limit=100, sort=('id',), search_backend = None):
        """Constructor
        search_backend : the search backend to use. If None, use elasticsearch.
        """
>>>>>>> 3b89e6c4
        self.es_location = es_location
        self.es_index = es_index
        self.es_doc_type = es_doc_type
        self.crawl_id = crawl_id
        self.revision_number = revision_number
        self._results = {}
        self._urls_ids = set()
        self.query = query
        self.start = start
        self.limit = limit
<<<<<<< HEAD
=======
        self.sort = sort
        if search_backend:
            self.search_backend = search_backend
        else:
            host, port = self.es_location[7:].split(':')
            self.search_backend = Elasticsearch([{'host': host, 'port': int(port)}])
>>>>>>> 3b89e6c4

    @property
    def results(self):
        self._run()
        for k in self._results['results']:
            yield k

    @property
    def count(self):
        self._run()
        return self._results['count']

<<<<<<< HEAD
    def make_raw_query(self, query):
=======
    # TODO refactor signature to `make_es_query(self, sort=None)`
    def make_raw_query(self, query, sort=None):
>>>>>>> 3b89e6c4
        """
        Transform Botify query to elastic search query
        """
        def has_nested_func(q):
            return {
                "nested": {
                    "path": "tagging",
                    "filter": q
                }
            }

        q = {}

        if 'tagging_filters' in query and 'filters' in query:
            q["filter"] = {
                "and": [
                    has_nested_func(self._make_raw_tagging_filters(query['tagging_filters'])),
                    self._make_raw_filters(query['filters'], has_parent=True)
                ]
            }
        elif 'tagging_filters' in query:
            q["filter"] = has_nested_func(self._make_raw_tagging_filters(query['tagging_filters']))
        elif 'filters' in query:
            q["filter"] = self._make_raw_filters(query['filters'])
        else:
            pass
        return q

    def _make_raw_tagging_filters(self, filters):
        if is_boolean_operation_filter(filters):
            operator = filters.keys()[0].lower()
            return {operator: self._make_raw_tagging_filters(filters.values()[0])}
        elif isinstance(filters, list):
            return [self._make_raw_tagging_filters(f) for f in filters]
        else:
            field_name = filters.get('field')
            if field_name == "resource_type":
                subfilter = {
                    'and': [
                        {"field": "tagging.resource_type", "predicate": filters.get('predicate'), "not": filters.get('not'), "value": filters.get('value')},
                        {"field": "tagging.rev_id", "value": self.revision_number}
                    ]
                }
                return self._make_raw_filters(subfilter)

            predicate = filters.get('predicate', 'match')
            if filters.get('not', False):
                return {"not": PREDICATE_FORMATS[predicate](filters)}
            else:
                return PREDICATE_FORMATS[predicate](filters)

    def _make_raw_filters(self, filters, has_parent=False):
        if is_boolean_operation_filter(filters):
            operator = filters.keys()[0].lower()
            return {operator: self._make_raw_filters(filters.values()[0], True)}
        elif isinstance(filters, list) and not has_parent:
            return {"and": [self._make_raw_filters(f, True) for f in filters]}
        elif isinstance(filters, list):
            return [self._make_raw_filters(f, True) for f in filters]
        else:
            predicate = filters.get('predicate', 'eq')
            if filters.get('not', False):
                return {"not": PREDICATE_FORMATS[predicate](filters)}
            else:
                return PREDICATE_FORMATS[predicate](filters)

    # TODO refactor, function too big, too long
    # things should be separated:
    #   - ElasticSearch query generation
    #   - Query execution
    #   - Result transformation (maybe by a class `ResultTransformer`)
    def _run(self):
        """
        Compute a list of urls depending on parameters

        :param query

        Example of query :
        {
            "fields": ["url", "id", "metadata.h1"],
            "sort": ["id"],
            "filters": [
                {"field": "resource_type", "predicate": "match", "value": "recette/permalink"}
                {"field": "metadata.h1", "predicate": "match", "value": "recette"}
            ],
        }

        Ex :

        {
            "count": 30,
            "results": [
                {
                    "url": "http://www.site.com",
                    "host": "www.site.com",
                    "resource_type": "homepage"
                },
                {
                    "url": "http://www.site.com/article.html",
                    "host": "www.site.com",
                    "resource_type": "article"
                }
            ]
        }
        """
        if 'count' in self._results:
            return

        # TODO should not modify query content here, it's just an execution
        query = self.query
        if not 'fields' in query:
            query['fields'] = ('url',)

        # some pages not crawled are stored into ES but should not be returned

        default_filters = [
            {'field': 'http_code', 'value': 0, 'predicate': 'gt'},
            {'field': 'crawl_id', 'value': self.crawl_id}
        ]

        if not 'filters' in query:
            query['filters'] = {'and': default_filters}
        elif isinstance(query['filters'], dict) and not any(k in ('and', 'or') for k in query['filters'].keys()):
            query['filters'] = {'and': default_filters + [query['filters']]}
        elif 'and' in query['filters']:
            if isinstance(query['filters']['and'], dict):
                query['filters']['and'] = [query['filters']['and'], default_filters]
            else:
                query['filters']['and'] += default_filters
        elif 'or' in query['filters']:
            query['filters']['and'] = [{'and': default_filters}, {'or': query['filters']['or']}]
            del query['filters']['or']
        else:
            raise Exception('filters are not valid for given query')

<<<<<<< HEAD
        host, port = self.es_location[7:].split(':')
        s = Elasticsearch([{'host': host, 'port': int(port)}])
        alt_results = s.search(body=self.make_raw_query(query),
                               index=self.es_index,
                               doc_type=self.es_doc_type,
                               size=self.limit,
                               from_=self.start)
=======
        if 'sort' in query:
            sort = query['sort']
        else:
            sort = ('id', )

        alt_results = self.search_backend.search(body=self.make_raw_query(query, sort=sort),
                                                 index=self.es_index,
                                                 doc_type=self.es_doc_type,
                                                 size=self.limit,
                                                 from_=self.start)

        # Return directly if search has no result
>>>>>>> 3b89e6c4
        if alt_results["hits"]["total"] == 0:
            self._results = {
                "count": 0,
                "results": []
            }
            return

        results = []

        # Resolve `url` based on `url_id`s in search results
        # Firstly add all seen `url_id` of this search results into a set
        for r in alt_results['hits']['hits']:
            document = {'id': r['_id']}

            for field in query['fields']:
                if field_has_children(field):
                    for child in children_from_field(field):
                        if child in FIELDS_HOOKS and 'prepare' in FIELDS_HOOKS[child]:
                            FIELDS_HOOKS[child]['prepare'](self, r['_source'])
                if field in FIELDS_HOOKS and 'prepare' in FIELDS_HOOKS[field]:
                    FIELDS_HOOKS[field]['prepare'](self, r['_source'])

        # Resolve urls ids added in `prepare` functions hooks
        # Issue a `multi get` call to get corresponding `url`s
        if self._urls_ids:
            # TODO so diff. version of crawls are mixed in the same index? Not a good idea
            urls_es = self.search_backend.mget(body={"ids": list('{}:{}'.format(self.crawl_id, url_id) for url_id in self._urls_ids)},
                                               index=self.es_index,
                                               doc_type=self.es_doc_type,
                                               fields=["url", "http_code"])
            # TODO _id_to_url should be declared explicitly
            # all referenced urlids should be in elasticsearch index.
            if not all([url["exists"] for url in urls_es['docs']]):
                raise ElasticSearchIncompleteIndex("Missing documents")
            self._id_to_url = {url['_id']: (url['fields']['url'], url['fields']['http_code']) for url in urls_es['docs']}

        for r in alt_results['hits']['hits']:
            document = {}

            for field in query['fields']:
                if field_has_children(field):
                    for child in children_from_field(field):
                        if child in FIELDS_HOOKS and 'transform' in FIELDS_HOOKS[child]:
                            FIELDS_HOOKS[child]['transform'](self, r['_source'], document)
                        else:
                            default_value = FIELDS_HOOKS.get(child, {"default": 0}).get("default", 0)
                            try:
                                value = [reduce(dict.get, child.split("."), r['_source']) or default_value]
                            except:
                                value = [default_value]
                            deep_update(document,
                                        reduce(lambda x, y: {y: x}, reversed(child.split('.') + deep_clean(value))))
                elif field in FIELDS_HOOKS and 'transform' in FIELDS_HOOKS[field]:
                    FIELDS_HOOKS[field]['transform'](self, r['_source'], document)
                else:
                    default_value = FIELDS_HOOKS.get(field, {"default": 0}).get("default", 0)
                    if '.' in field:
                        try:
                            value = [reduce(dict.get, field.split("."), r['_source'])]
                        except:
                            value = [default_value]
                        deep_update(document,
                                    reduce(lambda x, y: {y: x}, reversed(field.split('.') + deep_clean(value))))
                    else:
                        document[field] = deep_clean(r['_source'][field]) if field in r['_source'] else default_value

            """
            for _f in QUERY_TAGGING_FIELDS:
                if _f in query['fields']:
                    for t in r['_source']['tagging']:
                        if t['rev_id'] == self.revision_number:
                            document[_f] = t[_f]
                            break
            """
            results.append(document)

        self._results = {
            'count': alt_results['hits']['total'],
            'results': results
        }<|MERGE_RESOLUTION|>--- conflicted
+++ resolved
@@ -361,15 +361,10 @@
 
 class Query(object):
 
-<<<<<<< HEAD
-    def __init__(self, es_location, es_index, es_doc_type, crawl_id, revision_number, query, start=0, limit=100):
-=======
-    def __init__(self, es_location, es_index, es_doc_type, crawl_id, revision_number,
-                 query, start=0, limit=100, sort=('id',), search_backend = None):
+    def __init__(self, es_location, es_index, es_doc_type, crawl_id, revision_number, query, start=0, limit=100, search_backend=None):
         """Constructor
         search_backend : the search backend to use. If None, use elasticsearch.
         """
->>>>>>> 3b89e6c4
         self.es_location = es_location
         self.es_index = es_index
         self.es_doc_type = es_doc_type
@@ -380,15 +375,11 @@
         self.query = query
         self.start = start
         self.limit = limit
-<<<<<<< HEAD
-=======
-        self.sort = sort
         if search_backend:
             self.search_backend = search_backend
         else:
             host, port = self.es_location[7:].split(':')
             self.search_backend = Elasticsearch([{'host': host, 'port': int(port)}])
->>>>>>> 3b89e6c4
 
     @property
     def results(self):
@@ -401,12 +392,7 @@
         self._run()
         return self._results['count']
 
-<<<<<<< HEAD
     def make_raw_query(self, query):
-=======
-    # TODO refactor signature to `make_es_query(self, sort=None)`
-    def make_raw_query(self, query, sort=None):
->>>>>>> 3b89e6c4
         """
         Transform Botify query to elastic search query
         """
@@ -542,28 +528,13 @@
         else:
             raise Exception('filters are not valid for given query')
 
-<<<<<<< HEAD
-        host, port = self.es_location[7:].split(':')
-        s = Elasticsearch([{'host': host, 'port': int(port)}])
-        alt_results = s.search(body=self.make_raw_query(query),
-                               index=self.es_index,
-                               doc_type=self.es_doc_type,
-                               size=self.limit,
-                               from_=self.start)
-=======
-        if 'sort' in query:
-            sort = query['sort']
-        else:
-            sort = ('id', )
-
-        alt_results = self.search_backend.search(body=self.make_raw_query(query, sort=sort),
+        alt_results = self.search_backend.search(body=self.make_raw_query(query),
                                                  index=self.es_index,
                                                  doc_type=self.es_doc_type,
                                                  size=self.limit,
                                                  from_=self.start)
 
         # Return directly if search has no result
->>>>>>> 3b89e6c4
         if alt_results["hits"]["total"] == 0:
             self._results = {
                 "count": 0,
