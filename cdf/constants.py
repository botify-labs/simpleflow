--- conflicted
+++ resolved
@@ -1,12 +1,8 @@
-<<<<<<< HEAD
 from cdf.collections.urls.es_mapping_generation import generate_es_mapping
 
+DEFAULT_FORCE_FETCH = True
+
 URLS_DATA_MAPPING_DEPRECATED = {
-=======
-DEFAULT_FORCE_FETCH = True
-
-URLS_DATA_MAPPING = {
->>>>>>> 0afebffd
     "urls": {
         "_routing": {
             "required": True,
@@ -493,6 +489,7 @@
     "error_links.3xx.nb": {"type": "long"},
     "error_links.4xx.nb": {"type": "long"},
     "error_links.5xx.nb": {"type": "long"},
+    "error_links.any.nb": {"type": "long"},
 
     "error_links.3xx.urls": {
         "type": "long",
