--- conflicted
+++ resolved
@@ -2,7 +2,6 @@
 import os
 import gzip
 import json
-import copy
 
 import csv
 
@@ -20,18 +19,15 @@
 from cdf.collections.urls.generators.suggestions import MetadataClusterMixin
 from cdf.collections.urls.constants import SUGGEST_CLUSTERS
 from cdf.collections.suggestions.query import MetricsQuery, SuggestQuery
-from cdf.collections.urls.query import Query
-<<<<<<< HEAD
+
 from .decorators import TemporaryDirTask as with_temporary_dir
 from cdf.constants import DEFAULT_FORCE_FETCH
 from cdf.tasks.base import make_tmp_dir_from_crawl_id
-=======
+
 from cdf.collections.urls.query_helpers import (
     get_filters_from_http_code_range,
-    get_filters_from_agg_delay_field,
     get_filters_from_agg_canonical_field
 )
->>>>>>> 7b360455
 
 
 @with_temporary_dir
@@ -168,72 +164,17 @@
     store.close()
     push_file(os.path.join(s3_uri, 'suggest.h5'), h5_file)
 
-<<<<<<< HEAD
-
-@with_temporary_dir
-def make_suggest_summary_file(crawl_id, s3_uri, es_location, es_index, es_doc_type, revision_number, tmp_dir=None, force_fetch=DEFAULT_FORCE_FETCH):
-    if not tmp_dir:
-        tmp_dir = make_tmp_dir_from_crawl_id(crawl_id)
-    query_type = []
-    queries = []
-    urls_fields = []
-    urls_filters = []
-    for http_code in (300, 400, 500):
-        query_type.append(['http_code', str(http_code)[0] + 'xx'])
-        queries.append(
-            {
-                "fields": ["pages_nb"],
-                "target_field": "pages_nb",
-                "filters": {
-                    'and': [
-                        {"field": "http_code", "value": http_code, "predicate": "gte"},
-                        {"field": "http_code", "value": http_code + 99, "predicate": "lt"},
-                    ]
-                }
-            }
-        )
-        if http_code == 300:
-            urls_fields.append(["redirects_to"])
-        else:
-            urls_fields.append(["http_code"])
-        urls_filters.append(
-            [
-                {"field": "http_code", "value": http_code, "predicate": "gte"},
-                {"field": "http_code", "value": http_code + 99, "predicate": "lt"},
-            ]
-        )
-    for metadata_type in ('title', 'description', 'h1'):
-        for metadata_status in ('duplicate', 'not_filled'):
-            query_type.append(['metadata', metadata_type, metadata_status])
-            queries.append(
-                {
-                    "fields": ["pages_nb", "metadata_nb.{}".format(metadata_type), "metadata_duplicate_nb.{}".format(metadata_type)],
-                    "target_field": "metadata_nb.{}.{}".format(metadata_type, metadata_status)
-                }
-            )
-            if metadata_status == "duplicate":
-                urls_fields.append(["metadata.{}".format(metadata_type), "metadata_duplicate.{}".format(metadata_type), "metadata_duplicate_nb.{}".format(metadata_type)])
-                urls_filters.append([
-                    {"field": "metadata_duplicate_nb.{}".format(metadata_type), "value": 1, "predicate": "gt"}
-                ])
-            else:
-                urls_fields.append([])
-                urls_filters.append([
-                    {"field": "metadata_nb.{}".format(metadata_type), "value": 0}
-                ])
-=======
->>>>>>> 7b360455
 
 class SuggestSummaryRegister(object):
 
-    def __init__(self, crawl_id, s3_uri, es_location, es_index, es_doc_type, revision_number, tmp_dir_prefix, force_fetch=False):
+    def __init__(self, crawl_id, s3_uri, es_location, es_index, es_doc_type, revision_number, tmp_dir, force_fetch=False):
         self.crawl_id = crawl_id
         self.s3_uri = s3_uri
         self.es_location = es_location
         self.es_index = es_index
         self.es_doc_type = es_doc_type
         self.revision_number = revision_number
-        self.tmp_dir_prefix = tmp_dir_prefix
+        self.tmp_dir = tmp_dir
         self.force_fetch = force_fetch
         self._called = False
         self._queue = []
@@ -270,8 +211,7 @@
             result["urls_query"] = urls_query
 
         # Write suggestion file
-        tmp_dir = os.path.join(self.tmp_dir_prefix, 'crawl_%d' % self.crawl_id)
-        summary_file = os.path.join(tmp_dir, 'flat', 'metrics', 'suggest', '{}.json'.format(identifier))
+        summary_file = os.path.join(self.tmp_dir, 'flat', 'metrics', 'suggest', '{}.json'.format(identifier))
         makedirs(os.path.join(os.path.dirname(summary_file)), exist_ok=True)
         f = open(os.path.join(summary_file), 'w')
         f.write(json.dumps(results, indent=4))
@@ -285,8 +225,7 @@
     def _push_summary_scores(self):
         if not self._called:
             raise Exception('Summary has not be called yet')
-        tmp_dir = os.path.join(self.tmp_dir_prefix, 'crawl_%d' % self.crawl_id)
-        summary_file = os.path.join(tmp_dir, 'flat', 'metrics', 'suggest', 'index.json')
+        summary_file = os.path.join(self.tmp_dir, 'flat', 'metrics', 'suggest', 'index.json')
         f = open(os.path.join(summary_file), 'w')
         f.write(json.dumps(self._scores, indent=4))
         f.close()
@@ -306,13 +245,7 @@
             self._push_summary_scores()
 
 
-<<<<<<< HEAD
-    final_summary = sorted(final_summary,
-                           key=lambda i: i['score'],
-                           reverse=True)
-    final_summary_flatten = json.dumps(final_summary, indent=4)
-=======
-def make_counter_file_from_query(crawl_id, s3_uri, revision_number, tmp_dir_prefix, identifier, query):
+def make_counter_file_from_query(crawl_id, s3_uri, revision_number, tmp_dir, identifier, query):
     q = MetricsQuery.from_s3_uri(crawl_id, s3_uri)
 
     is_batch = isinstance(query, list)
@@ -324,10 +257,8 @@
     # If it is a batch query, replace result list by a dictionnary (mapped to query identifiers)
     if is_batch:
         results = {identifier: result for identifier, result in zip(identifiers, results)}
->>>>>>> 7b360455
 
      # Write suggestion file
-    tmp_dir = os.path.join(tmp_dir_prefix, 'crawl_%d' % crawl_id)
     summary_file = os.path.join(tmp_dir, 'flat', 'metrics', '{}.json'.format(identifier))
     makedirs(os.path.join(os.path.dirname(summary_file)), exist_ok=True)
     f = open(os.path.join(summary_file), 'w')
@@ -339,17 +270,21 @@
     )
 
 
-def make_suggest_summary_file(crawl_id, s3_uri, es_location, es_index, es_doc_type, revision_number, tmp_dir_prefix='/tmp', force_fetch=False):
+@with_temporary_dir
+def make_suggest_summary_file(crawl_id, s3_uri, es_location, es_index, es_doc_type, revision_number, tmp_dir=None, force_fetch=False):
+    if not tmp_dir:
+        tmp_dir = make_tmp_dir_from_crawl_id(crawl_id)
+
     counter_kwargs = {
         'crawl_id': crawl_id,
         's3_uri': s3_uri,
         'revision_number': revision_number,
-        'tmp_dir_prefix': tmp_dir_prefix,
+        'tmp_dir': tmp_dir,
     }
 
     suggest = SuggestSummaryRegister(crawl_id, s3_uri,
                                      es_location, es_index, es_doc_type, revision_number,
-                                     tmp_dir_prefix='/tmp', force_fetch=force_fetch)
+                                     tmp_dir=tmp_dir, force_fetch=force_fetch)
 
     # Full picture
     make_counter_file_from_query(
