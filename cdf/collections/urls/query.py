from elasticsearch import Elasticsearch

from cdf.constants import URLS_DATA_MAPPING
from cdf.exceptions import ElasticSearchIncompleteIndex
from cdf.utils.dict import deep_update
from cdf.utils.unicode import deep_clean
from cdf.streams.masks import follow_mask
from .constants import QUERY_FIELDS
from .utils import field_has_children, children_from_field


# TODO it's bad to implicitly use a object field
# `prepare` and `transform` should be extracted as a Transformer class
def prepare_error_links(query, code_kind, es_document):
    key = 'error_links'
    if key in es_document:
        for kind in es_document[key]:
            if code_kind == 'any' or kind == code_kind:
                # `urls` field is guaranteed to be a list, even if
                # it's a single url
                urls = es_document[key][kind]['urls']
                for url_id in urls:
                    query._urls_ids.add(url_id)


def transform_error_links(query, code_kind, es_document, attributes):
    key = 'error_links'
    if key in es_document:
        if key not in attributes:
            attributes[key] = {}
        # 3xx, 4xx or 5xx
        for kind in es_document[key]:
            if code_kind == 'any' or kind == code_kind:
                original = es_document[key][kind]
                if original['nb'] > 0:
                    attributes[key][kind] = {
                        'nb': original['nb'],
                        'urls': []
                    }
                    for url_id in original['urls']:
                        attributes[key][kind]['urls'].append(
                            query._id_to_url.get('{}:{}'.format(query.crawl_id, url_id))[0])


def prepare_redirects_from(query, es_document):
    if 'redirects_from' in es_document:
        for _r in es_document['redirects_from']:
            query._urls_ids.add(_r['url_id'])


def transform_redirects_from(query, es_document, attributes):
    if 'redirects_from' in es_document:
        attributes['redirects_from'] = []
        for _r in es_document['redirects_from']:
            attributes['redirects_from'].append({
                'http_code': _r['http_code'],
                'url': {
                    'url': query._id_to_url.get('{}:{}'.format(query.crawl_id, _r['url_id']))[0],
                    'crawled': True
                }
            })


def prepare_redirects_to(query, es_document, field="redirects_to"):
    if field in es_document and 'url_id' in es_document[field]:
        query._urls_ids.add(es_document[field]['url_id'])


def transform_redirects_to(query, es_document, attributes, field="redirects_to"):
    attributes[field] = None
    if field in es_document:
        if 'url_id' in es_document[field]:
            url, http_code = query._id_to_url.get('{}:{}'.format(query.crawl_id, es_document[field]['url_id']))
            attributes[field] = {
                'url': str(url),
                'crawled': http_code > 0
            }
        elif 'url' in es_document[field]:
            """
            It's an external url
            """
            attributes[field] = {
                'url': es_document[field]['url'],
                'crawled': False
            }


def prepare_canonical_from(query, es_document):
    if 'canonical_from' in es_document:
        query._urls_ids |= set(es_document['canonical_from'])


def transform_canonical_from(query, es_document, attributes):
    attributes['canonical_from'] = []
    if not 'canonical_from' in es_document:
        return
    for url_id in es_document['canonical_from']:
        attributes['canonical_from'].append({
            'url': query._id_to_url.get('{}:{}'.format(query.crawl_id, url_id))[0],
            'crawled': True
        })


def prepare_canonical_to(query, es_document):
    if 'canonical_to' in es_document:
        if 'url_id' in es_document['canonical_to']:
            query._urls_ids.add(es_document['canonical_to']['url_id'])


def transform_canonical_to(query, es_document, attributes):
    attributes['canonical_to'] = None
    if 'canonical_to' in es_document:
        if 'url_id' in es_document['canonical_to']:
            attributes['canonical_to'] = {
                'url': query._id_to_url.get('{}:{}'.format(query.crawl_id, es_document['canonical_to']['url_id']))[0],
                'crawled': True
            }
        else:
            attributes['canonical_to'] = {
                'url': es_document['canonical_to']['url'],
                'crawled': False
            }


def transform_resource_type(query, es_document, attributes):
    for item in es_document["tagging"]:
        if item["rev_id"] == query.revision_number:
            attributes['resource_type'] = item["resource_type"]
            return


def prepare_links(query, es_document, link_direction):
    for link_item in es_document.get(link_direction, []):
        query._urls_ids.add(link_item[0])


def transform_links(query, es_document, attributes, link_direction):
    if not link_direction in attributes:
        attributes[link_direction] = []
    for link_item in es_document.get(link_direction, []):
        mask = follow_mask(link_item[1])
        document_id = '{}:{}'.format(query.crawl_id, link_item[0])
        url, http_code = query._id_to_url.get(document_id, [None, None])
        if not url:
            continue
        if mask != ["follow"]:
            mask = ["nofollow_{}".format(_m) for _m in mask]
        attributes[link_direction].append(
            {
                'url': {
                    'url': str(url),
                    'crawled': http_code > 0
                },
                'status': mask,
                'nb_links': link_item[2]
            }
        )


def prepare_metadata_duplicate(query, es_document, link_type):
    if 'metadata_duplicate' in es_document and link_type in es_document['metadata_duplicate']:
        query._urls_ids |= set(es_document['metadata_duplicate'][link_type])


def transform_metadata_duplicate(query, es_document, attributes, link_type):
    if not 'metadata_duplicate' in attributes:
        attributes['metadata_duplicate'] = {}
    if not link_type in attributes['metadata_duplicate']:
        attributes['metadata_duplicate'][link_type] = []
    if not 'metadata_duplicate' in es_document or not link_type in es_document['metadata_duplicate']:
        return
    for url_id in es_document['metadata_duplicate'][link_type]:
        document_id = '{}:{}'.format(query.crawl_id, url_id)
        url, http_code = query._id_to_url.get(document_id)
        attributes['metadata_duplicate'][link_type].append(
            {
                'url': str(url),
                'crawled': http_code > 0
            }
        )

FIELDS_HOOKS = {
    'redirects_from': {
        'prepare': prepare_redirects_from,
        'transform': transform_redirects_from
    },
    'redirects_to': {
        'prepare': prepare_redirects_to,
        'transform': transform_redirects_to
    },
    'canonical_from': {
        'prepare': prepare_canonical_from,
        'transform': transform_canonical_from
    },
    'canonical_to': {
        'prepare': prepare_canonical_to,
        'transform': transform_canonical_to
    },
    'resource_type': {
        'fields': ["tagging"],
        'transform': transform_resource_type
    },
    'inlinks_internal': {
        'prepare': lambda query, es_document: prepare_links(query, es_document, 'inlinks_internal'),
        'transform': lambda query, es_document,
                            attributes: transform_links(query, es_document, attributes, 'inlinks_internal')
    },
    'outlinks_internal': {
        'prepare': lambda query, es_document: prepare_links(query, es_document, 'outlinks_internal'),
        'transform': lambda query, es_document,
                            attributes: transform_links(query, es_document, attributes, 'outlinks_internal')
    },
    'error_links.3xx': {
        'prepare': lambda query, es_document: prepare_error_links(query, '3xx', es_document),
        'transform': lambda query, es_document, attr: transform_error_links(query, '3xx', es_document, attr)
    },
    'error_links.4xx': {
        'prepare': lambda query, es_document: prepare_error_links(query, '4xx', es_document),
        'transform': lambda query, es_document, attr: transform_error_links(query, '4xx', es_document, attr)
    },
    'error_links.5xx': {
        'prepare': lambda query, es_document: prepare_error_links(query, '5xx', es_document),
        'transform': lambda query, es_document, attr: transform_error_links(query, '5xx', es_document, attr)
    },
    'error_links': {
        'prepare': lambda query, es_document: prepare_error_links(query, 'any', es_document),
        'transform': lambda query, es_document, attr: transform_error_links(query, 'any', es_document, attr)
    }
}

# Prepare metadata duplicate urls
for field in children_from_field('metadata_duplicate'):
    _, _f = field.split('.')
    FIELDS_HOOKS["metadata_duplicate.{}".format(_f)] = {
        'prepare': lambda query, es_document, field=_f: prepare_metadata_duplicate(query, es_document, field),
        'transform': lambda query, es_document, attributes, field=_f: transform_metadata_duplicate(query, es_document, attributes, field)
    }

# Set default values on nested objects
for nested_field, default in (('inlinks_nb', 0), ('outlinks_nb', 0),
                              ('metadata_nb', 0), ('metadata', []),
                              ('metadata_duplicate_nb', 0)):
    for field in children_from_field(nested_field):
        FIELDS_HOOKS[field] = {
            "default": default
        }


def predicate_not_null(filters):
    """
    Subobject cannot be checked with filter 'exists'
    We need to check the existence of one of the required subobject fields
    """
    if 'properties' in URLS_DATA_MAPPING["urls"]["properties"][filters["field"]]:
        _f = {"or": []}
        # TODO potential not managed `KeyError` here
        for field in URLS_DATA_MAPPING["urls"]["properties"][filters["field"]]["properties"]:
            _f["or"].append({"exists": {"field": "{}.{}".format(filters["field"], field)}})
        return _f
    else:
        return {
            "exists": {
                "field": filters['field']
            }
        }


def get_untouched_field(field):
    """Get the untouched field out of a `multi_field` element

    returns the original field if it's not a `multi_field`
    """
    if field in MULTI_FILEDS:
        return '%s.untouched' % field
    else:
        return field


# Elements that are of `multi_field` type
MULTI_FILEDS = [
    "metadata.h1",
    "metadata.h2",
    "metadata.description",
    "metadata.title",
]


PREDICATE_FORMATS = {
    'eq': lambda filters: {
        "term": {
            filters['field']: filters['value'],
        }
    },
    # 'starts' predicate should be applied on `untouched`
    'starts': lambda filters: {
        "prefix": {
            get_untouched_field(filters['field']): filters['value'],
        }
    },
    # 'ends' predicate should be applied on `untouched`
    'ends': lambda filters: {
        "regexp": {
            get_untouched_field(filters['field']): "@%s" % filters['value']
        }
    },
    'contains': lambda filters: {
        "regexp": {
            get_untouched_field(filters['field']): "@%s@" % filters['value']
        }
    },
    're': lambda filters: {
        "regexp": {
            filters['field']: filters['value']
        }
    },
    'gte': lambda filters: {
        "range": {
            filters['field']: {
                "from": filters['value'],
            }
        }
    },
    'gt': lambda filters: {
        "range": {
            filters['field']: {
                "from": filters['value'],
                "include_lower": False
            }
        }
    },
    'lte': lambda filters: {
        "range": {
            filters['field']: {
                "to": filters['value'],
            }
        }
    },
    'lt': lambda filters: {
        "range": {
            filters['field']: {
                "to": filters['value'],
                "include_upper": False
            }
        }
    },
    'between': lambda filters: {
        "range": {
            filters['field']: {
                "from": filters['value'][0],
                "to": filters['value'][1],
            }
        }
    },
    'not_null': lambda filters: predicate_not_null(filters),
}


def is_boolean_operation_filter(filter_dict):
    return isinstance(filter_dict, dict) and len(filter_dict) == 1 and filter_dict.keys()[0].lower() in ('and', 'or')


class Query(object):

    def __init__(self, es_location, es_index, es_doc_type, crawl_id, revision_number,
                 query, start=0, limit=100, sort=('id',), search_backend = None):
        """Constructor
        search_backend : the search backend to use. If None, use elasticsearch.
        """
        self.es_location = es_location
        self.es_index = es_index
        self.es_doc_type = es_doc_type
        self.crawl_id = crawl_id
        self.revision_number = revision_number
        self._results = {}
        self._urls_ids = set()
        self.query = query
        self.start = start
        self.limit = limit
        self.sort = sort
        if search_backend:
            self.search_backend = search_backend
        else:
            host, port = self.es_location[7:].split(':')
            self.search_backend = Elasticsearch([{'host': host, 'port': int(port)}])

    @property
    def results(self):
        self._run()
        for k in self._results['results']:
            yield k

    @property
    def count(self):
        self._run()
        return self._results['count']

    # TODO refactor signature to `make_es_query(self, sort=None)`
    def make_raw_query(self, query, sort=None):
        """
        Transform Botify query to elastic search query
        """
        def has_nested_func(q):
            return {
                "nested": {
                    "path": "tagging",
                    "filter": q
                }
            }

        q = {}

        if sort:
            q['sort'] = sort

        if 'tagging_filters' in query and 'filters' in query:
            q["filter"] = {
                "and": [
                    has_nested_func(self._make_raw_tagging_filters(query['tagging_filters'])),
                    self._make_raw_filters(query['filters'], has_parent=True)
                ]
            }
        elif 'tagging_filters' in query:
            q["filter"] = has_nested_func(self._make_raw_tagging_filters(query['tagging_filters']))
        elif 'filters' in query:
            q["filter"] = self._make_raw_filters(query['filters'])
        else:
            pass
        return q

    def _make_raw_tagging_filters(self, filters):
        if is_boolean_operation_filter(filters):
            operator = filters.keys()[0].lower()
            return {operator: self._make_raw_tagging_filters(filters.values()[0])}
        elif isinstance(filters, list):
            return [self._make_raw_tagging_filters(f) for f in filters]
        else:
            field_name = filters.get('field')
            if field_name == "resource_type":
                subfilter = {
                    'and': [
                        {"field": "tagging.resource_type", "predicate": filters.get('predicate'), "not": filters.get('not'), "value": filters.get('value')},
                        {"field": "tagging.rev_id", "value": self.revision_number}
                    ]
                }
                return self._make_raw_filters(subfilter)

            predicate = filters.get('predicate', 'match')
            if filters.get('not', False):
                return {"not": PREDICATE_FORMATS[predicate](filters)}
            else:
                return PREDICATE_FORMATS[predicate](filters)

    def _make_raw_filters(self, filters, has_parent=False):
        if is_boolean_operation_filter(filters):
            operator = filters.keys()[0].lower()
            return {operator: self._make_raw_filters(filters.values()[0], True)}
        elif isinstance(filters, list) and not has_parent:
            return {"and": [self._make_raw_filters(f, True) for f in filters]}
        elif isinstance(filters, list):
            return [self._make_raw_filters(f, True) for f in filters]
        else:
            predicate = filters.get('predicate', 'eq')
            if filters.get('not', False):
                return {"not": PREDICATE_FORMATS[predicate](filters)}
            else:
                return PREDICATE_FORMATS[predicate](filters)

    # TODO refactor, function too big, too long
    # things should be separated:
    #   - ElasticSearch query generation
    #   - Query execution
    #   - Result transformation (maybe by a class `ResultTransformer`)
    def _run(self):
        """
        Compute a list of urls depending on parameters

        :param query

        Example of query :
        {
            "fields": ["url", "id", "metadata.h1"],
            "sort": ["id"],
            "filters": [
                {"field": "resource_type", "predicate": "match", "value": "recette/permalink"}
                {"field": "metadata.h1", "predicate": "match", "value": "recette"}
            ],
        }

        Ex :

        {
            "count": 30,
            "results": [
                {
                    "url": "http://www.site.com",
                    "host": "www.site.com",
                    "resource_type": "homepage"
                },
                {
                    "url": "http://www.site.com/article.html",
                    "host": "www.site.com",
                    "resource_type": "article"
                }
            ]
        }
        """
        if 'count' in self._results:
            return

        # TODO should not modify query content here, it's just an execution
        query = self.query
        if not 'fields' in query:
            query['fields'] = ('url',)

        # some pages not crawled are stored into ES but should not be returned

        default_filters = [
            {'field': 'http_code', 'value': 0, 'predicate': 'gt'},
            {'field': 'crawl_id', 'value': self.crawl_id}
        ]

        if not 'filters' in query:
            query['filters'] = {'and': default_filters}
        elif isinstance(query['filters'], dict) and not any(k in ('and', 'or') for k in query['filters'].keys()):
            query['filters'] = {'and': default_filters + [query['filters']]}
        elif 'and' in query['filters']:
            if isinstance(query['filters']['and'], dict):
                query['filters']['and'] = [query['filters']['and'], default_filters]
            else:
                query['filters']['and'] += default_filters
        elif 'or' in query['filters']:
            query['filters']['and'] = [{'and': default_filters}, {'or': query['filters']['or']}]
            del query['filters']['or']
        else:
            raise Exception('filters are not valid for given query')

        if 'sort' in query:
            sort = query['sort']
        else:
            sort = ('id', )

<<<<<<< HEAD
        host, port = self.es_location[7:].split(':')
        s = Elasticsearch([{'host': host, 'port': int(port)}])
        alt_results = s.search(body=self.make_raw_query(query, sort=sort),
                               index=self.es_index,
                               doc_type=self.es_doc_type,
                               size=self.limit,
                               from_=self.start)
=======
        alt_results = self.search_backend.search(body=self.make_raw_query(query, sort=sort),
                                                 index=self.es_index,
                                                 doc_type=self.es_doc_type,
                                                 size=self.limit,
                                                 offset=self.start)

        # Return directly if search has no result
>>>>>>> 161202e0
        if alt_results["hits"]["total"] == 0:
            self._results = {
                "count": 0,
                "results": []
            }
            return

        results = []

        # Resolve `url` based on `url_id`s in search results
        # Firstly add all seen `url_id` of this search results into a set
        for r in alt_results['hits']['hits']:
            document = {'id': r['_id']}

            for field in query['fields']:
                if field_has_children(field):
                    for child in children_from_field(field):
                        if child in FIELDS_HOOKS and 'prepare' in FIELDS_HOOKS[child]:
                            FIELDS_HOOKS[child]['prepare'](self, r['_source'])
                if field in FIELDS_HOOKS and 'prepare' in FIELDS_HOOKS[field]:
                    FIELDS_HOOKS[field]['prepare'](self, r['_source'])

        # Resolve urls ids added in `prepare` functions hooks
        # Issue a `multi get` call to get corresponding `url`s
        if self._urls_ids:
            # TODO so diff. version of crawls are mixed in the same index? Not a good idea
            urls_es = self.search_backend.mget(body={"ids": list('{}:{}'.format(self.crawl_id, url_id) for url_id in self._urls_ids)},
                                               index=self.es_index,
                                               doc_type=self.es_doc_type,
                                               fields=["url", "http_code"])
            # TODO _id_to_url should be declared explicitly
            # all referenced urlids should be in elasticsearch index.
            if not all([url["exists"] for url in urls_es['docs']]):
                raise ElasticSearchIncompleteIndex("Missing documents")
            self._id_to_url = {url['_id']: (url['fields']['url'], url['fields']['http_code']) for url in urls_es['docs']}

        for r in alt_results['hits']['hits']:
            document = {}

            for field in query['fields']:
                if field_has_children(field):
                    for child in children_from_field(field):
                        if child in FIELDS_HOOKS and 'transform' in FIELDS_HOOKS[child]:
                            FIELDS_HOOKS[child]['transform'](self, r['_source'], document)
                        else:
                            default_value = FIELDS_HOOKS.get(child, {"default": 0}).get("default", 0)
                            try:
                                value = [reduce(dict.get, child.split("."), r['_source']) or default_value]
                            except:
                                value = [default_value]
                            deep_update(document,
                                        reduce(lambda x, y: {y: x}, reversed(child.split('.') + deep_clean(value))))
                elif field in FIELDS_HOOKS and 'transform' in FIELDS_HOOKS[field]:
                    FIELDS_HOOKS[field]['transform'](self, r['_source'], document)
                else:
                    default_value = FIELDS_HOOKS.get(field, {"default": 0}).get("default", 0)
                    if '.' in field:
                        try:
                            value = [reduce(dict.get, field.split("."), r['_source'])]
                        except:
                            value = [default_value]
                        deep_update(document,
                                    reduce(lambda x, y: {y: x}, reversed(field.split('.') + deep_clean(value))))
                    else:
                        document[field] = deep_clean(r['_source'][field]) if field in r['_source'] else default_value

            """
            for _f in QUERY_TAGGING_FIELDS:
                if _f in query['fields']:
                    for t in r['_source']['tagging']:
                        if t['rev_id'] == self.revision_number:
                            document[_f] = t[_f]
                            break
            """
            results.append(document)

        self._results = {
            'count': alt_results['hits']['total'],
            'results': results
        }<|MERGE_RESOLUTION|>--- conflicted
+++ resolved
@@ -539,23 +539,13 @@
         else:
             sort = ('id', )
 
-<<<<<<< HEAD
-        host, port = self.es_location[7:].split(':')
-        s = Elasticsearch([{'host': host, 'port': int(port)}])
-        alt_results = s.search(body=self.make_raw_query(query, sort=sort),
-                               index=self.es_index,
-                               doc_type=self.es_doc_type,
-                               size=self.limit,
-                               from_=self.start)
-=======
         alt_results = self.search_backend.search(body=self.make_raw_query(query, sort=sort),
                                                  index=self.es_index,
                                                  doc_type=self.es_doc_type,
                                                  size=self.limit,
-                                                 offset=self.start)
+                                                 from_=self.start)
 
         # Return directly if search has no result
->>>>>>> 161202e0
         if alt_results["hits"]["total"] == 0:
             self._results = {
                 "count": 0,
