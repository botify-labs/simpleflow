--- conflicted
+++ resolved
@@ -1,11 +1,7 @@
 #!/usr/bin/env python
 # -*- coding: utf-8 -*-
 
-<<<<<<< HEAD
-version = (0, 1, 34)
-=======
 version = (0, 1, 37)
->>>>>>> 550b9f10
 
 __title__ = "botify-cdf"
 __author__ = "ampelmann"
